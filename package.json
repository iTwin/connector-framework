--- conflicted
+++ resolved
@@ -21,13 +21,8 @@
     "test": "npm run test:standalone",
     "coveralls": "npx nyc report --reporter=text-lcov > ./coverage/lcov.info",
     "lint:copyright": "node .githooks/copyright-linter.js",
-<<<<<<< HEAD
-    "test:standalone": "nyc mocha --grep standalone",
-    "test:integration": "nyc mocha --grep integration",
-=======
     "test:standalone": "npm run build && nyc mocha --grep StandAlone",
     "test:integration": "npm run build && nyc mocha --grep integration",
->>>>>>> 7681c361
     "test:connector": "node lib/test/TestConnector/Main.js test/assets/TestArgs.json",
     "documentation": "node ./node_modules/@itwin/build-tools/scripts/docs.js --source=./src --out=./documentation --json=./documentation/doc.json --excludes=test"
   },
