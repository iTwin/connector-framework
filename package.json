--- conflicted
+++ resolved
@@ -49,21 +49,12 @@
   },
   "devDependencies": {
     "@istanbuljs/nyc-config-typescript": "^1.0.2",
-<<<<<<< HEAD
-    "@itwin/build-tools": "^4.8.0",
-    "@itwin/core-bentley": "^4.8.0",
-    "@itwin/core-common": "^4.8.0",
-    "@itwin/core-geometry": "^4.8.0",
-    "@itwin/core-quantity": "^4.8.0",
-    "@itwin/ecschema-metadata": "^4.8.0",
-=======
     "@itwin/build-tools": "^4.8.1",
     "@itwin/core-bentley": "^4.8.1",
     "@itwin/core-common": "^4.8.1",
     "@itwin/core-geometry": "^4.8.1",
     "@itwin/core-quantity": "^4.8.1",
     "@itwin/ecschema-metadata": "^4.8.1",
->>>>>>> aea940fd
     "@itwin/eslint-plugin": "^4.1.1",
     "@itwin/imodels-access-backend": "^5.2.0",
     "@itwin/imodels-client-authoring": "^5.8.0",
@@ -94,19 +85,12 @@
     "typescript": "~5.3.3"
   },
   "peerDependencies": {
-<<<<<<< HEAD
-    "@itwin/core-backend": "^4.8.0",
-    "@itwin/core-bentley": "^4.8.0",
-    "@itwin/core-common": "^4.8.0",
-    "@itwin/node-cli-authorization": "^2.0.3"
-=======
     "@itwin/imodels-client-authoring": "^5.8.0",    
     "@itwin/core-backend": "^4.8.1",
     "@itwin/core-bentley": "^4.8.1",
     "@itwin/core-common": "^4.8.1",
     "@itwin/node-cli-authorization": "^2.0.3",
     "axios": "1.3.1"
->>>>>>> aea940fd
   },
   "husky": {
     "hooks": {
@@ -120,11 +104,7 @@
     ]
   },
   "dependencies": {
-<<<<<<< HEAD
-    "@itwin/core-backend": "^4.8.0",
-=======
     "@itwin/core-backend": "^4.8.1",
->>>>>>> aea940fd
     "cross-env": "^7.0.3",
     "typedoc": "^0.25.13"
   }
