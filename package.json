{
  "name": "@itwin/connector-framework",
<<<<<<< HEAD
  "version": "2.2.0-dev.1",
=======
  "version": "2.2.1",
>>>>>>> 02622b95
  "description": "iTwin Connector Framework",
  "main": "lib/src/connector-framework.js",
  "typings": "lib/src/connector-framework.d.ts",
  "license": "MIT",
  "engines": {
    "node": ">=18.12.0"
  },
  "repository": {
    "type": "git",
    "url": "https://github.com/iTwin/connector-framework",
    "directory": "./"
  },
  "scripts": {
    "build": "tsc 1>&2",
    "clean": "rimraf lib",
    "copy:config": "internal-tools copy-config",
    "lint": "eslint -f visualstudio \"./src/**/*.ts\" 1>&2",
    "lint:fix": "npm run lint -- --fix",
    "test": "npm run test:standalone",
    "coveralls": "npx nyc report --reporter=text-lcov > ./coverage/lcov.info",
    "lint:copyright": "node .githooks/copyright-linter.js",
    "test:standalone": "npm run build && nyc mocha --grep standalone",
    "test:integration": "npm run build && nyc mocha --grep integration",
    "test:nonshared": "npm run build && nyc mocha --grep non-shared",
    "test:filebased": "npm run build && nyc mocha --grep file-based",
    "test:trimming": "npm run build && nyc mocha --grep trimming",
    "test:unmap": "npm run build && nyc mocha --grep unmap",
    "test:connector": "node lib/test/TestConnector/Main.js test/assets/TestArgs.json",
    "documentation": "cross-env RUSHSTACK_FILE_ERROR_BASE_FOLDER=$npm_config_local_prefix betools docs --source=./src --out=./documentation --json=./documentation/file.json --tsIndexFile=./connector-framework.ts --onlyJson"
  },
  "keywords": [
    "Bentley",
    "BIM",
    "iModel",
    "iTwin",
    "iTwin Connector"
  ],
  "author": {
    "name": "Bentley Systems, Inc.",
    "url": "http://www.bentley.com"
  },
  "devDependencies": {
    "@istanbuljs/nyc-config-typescript": "^1.0.2",
<<<<<<< HEAD
    "@itwin/build-tools": "^4.7.0-dev.15",
    "@itwin/core-bentley": "^4.7.0-dev.15",
    "@itwin/core-common": "^4.7.0-dev.15",
    "@itwin/core-geometry": "^4.7.0-dev.15",
    "@itwin/core-quantity": "^4.7.0-dev.15",
    "@itwin/ecschema-metadata": "^4.7.0-dev.15",
    "@itwin/eslint-plugin": "^4.0.2",
    "@itwin/imodels-access-backend": "^5.1.1",
=======
    "@itwin/build-tools": "^4.7.1",
    "@itwin/core-bentley": "^4.7.1",
    "@itwin/core-common": "^4.7.1",
    "@itwin/core-geometry": "^4.7.1",
    "@itwin/core-quantity": "^4.7.1",
    "@itwin/ecschema-metadata": "^4.7.1",
    "@itwin/eslint-plugin": "^4.0.2",
    "@itwin/imodels-access-backend": "^5.1.2",
>>>>>>> 02622b95
    "@itwin/imodels-client-authoring": "^5.5.0",
    "@itwin/node-cli-authorization": "^2.0.2",
    "@itwin/oidc-signin-tool": "^4.3.5",
    "@types/chai": "4.3.1",
    "@types/chai-as-promised": "^7",
    "@types/mocha": "^10.0.6",
    "@types/node": "~18.16.20",
    "@types/object-hash": "^1.3.0",
    "@types/request-promise-native": "^1.0.17",
    "@types/ws": "^8.5.3",
    "chai": "^4.3.10",
    "chai-as-promised": "^7",
    "cpx2": "^3.0.0",
    "dotenv": "10.0.0",
    "eslint": "^8.56.0",
    "husky": "^8.0.3",
    "lint-staged": "^13.2.1",
    "mocha": "^10.2.0",
    "mocha-suppress-logs": "^0.3.1",
    "nyc": "^15.1.0",
    "object-hash": "^1.3.1",
    "request-promise-native": "^0.0.0",
    "rimraf": "^3.0.2",
    "source-map-support": "^0.5.21",
    "ts-node": "10.8.0",
    "typescript": "~5.3.3"
  },
  "peerDependencies": {
<<<<<<< HEAD
    "@itwin/core-bentley": "^4.7.0-dev.15",
    "@itwin/core-common": "^4.7.0-dev.15",
=======
    "@itwin/core-bentley": "^4.7.1",
    "@itwin/core-common": "^4.7.1",
>>>>>>> 02622b95
    "@itwin/node-cli-authorization": "^2.0.1"
  },
  "husky": {
    "hooks": {
      "pre-commit": "lint-staged"
    }
  },
  "lint-staged": {
    "*.{tsx,ts,jsx,js}": [
      "eslint --max-warnings=0 --fix",
      "npm run lint:copyright --fix"
    ]
  },
  "dependencies": {
<<<<<<< HEAD
    "@itwin/core-backend": "^4.7.0-dev.15",
=======
    "@itwin/core-backend": "^4.7.1",
>>>>>>> 02622b95
    "cross-env": "^7.0.3",
    "typedoc": "^0.25.13"
  }
}<|MERGE_RESOLUTION|>--- conflicted
+++ resolved
@@ -1,10 +1,6 @@
 {
   "name": "@itwin/connector-framework",
-<<<<<<< HEAD
-  "version": "2.2.0-dev.1",
-=======
   "version": "2.2.1",
->>>>>>> 02622b95
   "description": "iTwin Connector Framework",
   "main": "lib/src/connector-framework.js",
   "typings": "lib/src/connector-framework.d.ts",
@@ -48,16 +44,6 @@
   },
   "devDependencies": {
     "@istanbuljs/nyc-config-typescript": "^1.0.2",
-<<<<<<< HEAD
-    "@itwin/build-tools": "^4.7.0-dev.15",
-    "@itwin/core-bentley": "^4.7.0-dev.15",
-    "@itwin/core-common": "^4.7.0-dev.15",
-    "@itwin/core-geometry": "^4.7.0-dev.15",
-    "@itwin/core-quantity": "^4.7.0-dev.15",
-    "@itwin/ecschema-metadata": "^4.7.0-dev.15",
-    "@itwin/eslint-plugin": "^4.0.2",
-    "@itwin/imodels-access-backend": "^5.1.1",
-=======
     "@itwin/build-tools": "^4.7.1",
     "@itwin/core-bentley": "^4.7.1",
     "@itwin/core-common": "^4.7.1",
@@ -66,7 +52,6 @@
     "@itwin/ecschema-metadata": "^4.7.1",
     "@itwin/eslint-plugin": "^4.0.2",
     "@itwin/imodels-access-backend": "^5.1.2",
->>>>>>> 02622b95
     "@itwin/imodels-client-authoring": "^5.5.0",
     "@itwin/node-cli-authorization": "^2.0.2",
     "@itwin/oidc-signin-tool": "^4.3.5",
@@ -95,13 +80,8 @@
     "typescript": "~5.3.3"
   },
   "peerDependencies": {
-<<<<<<< HEAD
-    "@itwin/core-bentley": "^4.7.0-dev.15",
-    "@itwin/core-common": "^4.7.0-dev.15",
-=======
     "@itwin/core-bentley": "^4.7.1",
     "@itwin/core-common": "^4.7.1",
->>>>>>> 02622b95
     "@itwin/node-cli-authorization": "^2.0.1"
   },
   "husky": {
@@ -116,11 +96,7 @@
     ]
   },
   "dependencies": {
-<<<<<<< HEAD
-    "@itwin/core-backend": "^4.7.0-dev.15",
-=======
     "@itwin/core-backend": "^4.7.1",
->>>>>>> 02622b95
     "cross-env": "^7.0.3",
     "typedoc": "^0.25.13"
   }
