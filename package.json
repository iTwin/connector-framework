{
  "name": "@itwin/connector-framework",
<<<<<<< HEAD
  "version": "2.1.2",
=======
  "version": "2.2.0-dev.1",
>>>>>>> dd80ef55
  "description": "iTwin Connector Framework",
  "main": "lib/src/connector-framework.js",
  "typings": "lib/src/connector-framework.d.ts",
  "license": "MIT",
  "engines": {
    "node": ">=18.12.0"
  },
  "repository": {
    "type": "git",
    "url": "https://github.com/iTwin/connector-framework",
    "directory": "./"
  },
  "scripts": {
    "build": "tsc 1>&2",
    "clean": "rimraf lib",
    "copy:config": "internal-tools copy-config",
    "lint": "eslint -f visualstudio \"./src/**/*.ts\" 1>&2",
    "lint:fix": "npm run lint -- --fix",
    "test": "npm run test:standalone",
    "coveralls": "npx nyc report --reporter=text-lcov > ./coverage/lcov.info",
    "lint:copyright": "node .githooks/copyright-linter.js",
    "test:standalone": "npm run build && nyc mocha --grep standalone",
    "test:integration": "npm run build && nyc mocha --grep integration",
    "test:nonshared": "npm run build && nyc mocha --grep non-shared",
    "test:filebased": "npm run build && nyc mocha --grep file-based",
    "test:trimming": "npm run build && nyc mocha --grep trimming",
    "test:unmap": "npm run build && nyc mocha --grep unmap",
    "test:connector": "node lib/test/TestConnector/Main.js test/assets/TestArgs.json",
    "documentation": "cross-env RUSHSTACK_FILE_ERROR_BASE_FOLDER=$npm_config_local_prefix betools docs --source=./src --out=./documentation --json=./documentation/file.json --tsIndexFile=./connector-framework.ts --onlyJson"
  },
  "keywords": [
    "Bentley",
    "BIM",
    "iModel",
    "iTwin",
    "iTwin Connector"
  ],
  "author": {
    "name": "Bentley Systems, Inc.",
    "url": "http://www.bentley.com"
  },
  "devDependencies": {
    "@istanbuljs/nyc-config-typescript": "^1.0.2",
<<<<<<< HEAD
    "@itwin/build-tools": "^4.6.0",
    "@itwin/core-bentley": "^4.6.0",
    "@itwin/core-common": "^4.6.0",
    "@itwin/core-geometry": "^4.6.0",
    "@itwin/core-quantity": "^4.6.0",
    "@itwin/ecschema-metadata": "^4.6.0",
    "@itwin/eslint-plugin": "^4.0.2",
    "@itwin/imodels-access-backend": "^5.0.4",
    "@itwin/imodels-client-authoring": "^5.3.1",
=======
    "@itwin/build-tools": "^4.7.0-dev.15",
    "@itwin/core-bentley": "^4.7.0-dev.15",
    "@itwin/core-common": "^4.7.0-dev.15",
    "@itwin/core-geometry": "^4.7.0-dev.15",
    "@itwin/core-quantity": "^4.7.0-dev.15",
    "@itwin/ecschema-metadata": "^4.7.0-dev.15",
    "@itwin/eslint-plugin": "^4.0.2",
    "@itwin/imodels-access-backend": "^5.1.1",
    "@itwin/imodels-client-authoring": "^5.5.0",
>>>>>>> dd80ef55
    "@itwin/node-cli-authorization": "^2.0.2",
    "@itwin/oidc-signin-tool": "^4.3.5",
    "@types/chai": "4.3.1",
    "@types/chai-as-promised": "^7",
    "@types/mocha": "^10.0.6",
    "@types/node": "~18.16.20",
    "@types/object-hash": "^1.3.0",
    "@types/request-promise-native": "^1.0.17",
    "@types/ws": "^8.5.3",
    "chai": "^4.3.10",
    "chai-as-promised": "^7",
    "cpx2": "^3.0.0",
    "dotenv": "10.0.0",
<<<<<<< HEAD
    "eslint": "^8.44.0",
=======
    "eslint": "^8.56.0",
>>>>>>> dd80ef55
    "husky": "^8.0.3",
    "lint-staged": "^13.2.1",
    "mocha": "^10.2.0",
    "mocha-suppress-logs": "^0.3.1",
    "nyc": "^15.1.0",
    "object-hash": "^1.3.1",
    "request-promise-native": "^0.0.0",
    "rimraf": "^3.0.2",
    "source-map-support": "^0.5.21",
    "ts-node": "10.8.0",
    "typescript": "~5.3.3"
  },
  "peerDependencies": {
    "@itwin/core-bentley": "^4.7.0-dev.15",
    "@itwin/core-common": "^4.7.0-dev.15",
    "@itwin/node-cli-authorization": "^2.0.1"
  },
  "husky": {
    "hooks": {
      "pre-commit": "lint-staged"
    }
  },
  "lint-staged": {
    "*.{tsx,ts,jsx,js}": [
      "eslint --max-warnings=0 --fix",
      "npm run lint:copyright --fix"
    ]
  },
  "dependencies": {
<<<<<<< HEAD
    "@itwin/core-backend": "^4.6.0",
    "cross-env": "^7.0.3"
=======
    "@itwin/core-backend": "^4.7.0-dev.15",
    "cross-env": "^7.0.3",
    "typedoc": "^0.25.13"
>>>>>>> dd80ef55
  }
}<|MERGE_RESOLUTION|>--- conflicted
+++ resolved
@@ -1,10 +1,6 @@
 {
   "name": "@itwin/connector-framework",
-<<<<<<< HEAD
-  "version": "2.1.2",
-=======
   "version": "2.2.0-dev.1",
->>>>>>> dd80ef55
   "description": "iTwin Connector Framework",
   "main": "lib/src/connector-framework.js",
   "typings": "lib/src/connector-framework.d.ts",
@@ -48,17 +44,6 @@
   },
   "devDependencies": {
     "@istanbuljs/nyc-config-typescript": "^1.0.2",
-<<<<<<< HEAD
-    "@itwin/build-tools": "^4.6.0",
-    "@itwin/core-bentley": "^4.6.0",
-    "@itwin/core-common": "^4.6.0",
-    "@itwin/core-geometry": "^4.6.0",
-    "@itwin/core-quantity": "^4.6.0",
-    "@itwin/ecschema-metadata": "^4.6.0",
-    "@itwin/eslint-plugin": "^4.0.2",
-    "@itwin/imodels-access-backend": "^5.0.4",
-    "@itwin/imodels-client-authoring": "^5.3.1",
-=======
     "@itwin/build-tools": "^4.7.0-dev.15",
     "@itwin/core-bentley": "^4.7.0-dev.15",
     "@itwin/core-common": "^4.7.0-dev.15",
@@ -68,7 +53,6 @@
     "@itwin/eslint-plugin": "^4.0.2",
     "@itwin/imodels-access-backend": "^5.1.1",
     "@itwin/imodels-client-authoring": "^5.5.0",
->>>>>>> dd80ef55
     "@itwin/node-cli-authorization": "^2.0.2",
     "@itwin/oidc-signin-tool": "^4.3.5",
     "@types/chai": "4.3.1",
@@ -82,11 +66,7 @@
     "chai-as-promised": "^7",
     "cpx2": "^3.0.0",
     "dotenv": "10.0.0",
-<<<<<<< HEAD
-    "eslint": "^8.44.0",
-=======
     "eslint": "^8.56.0",
->>>>>>> dd80ef55
     "husky": "^8.0.3",
     "lint-staged": "^13.2.1",
     "mocha": "^10.2.0",
@@ -116,13 +96,8 @@
     ]
   },
   "dependencies": {
-<<<<<<< HEAD
-    "@itwin/core-backend": "^4.6.0",
-    "cross-env": "^7.0.3"
-=======
     "@itwin/core-backend": "^4.7.0-dev.15",
     "cross-env": "^7.0.3",
     "typedoc": "^0.25.13"
->>>>>>> dd80ef55
   }
 }