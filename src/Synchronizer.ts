--- conflicted
+++ resolved
@@ -201,7 +201,6 @@
 
       return results;
     }
-<<<<<<< HEAD
 
     // TODO: We know the aspect exists if we still have control at the end of line 186, so this
     // if statement body is unreachable.
@@ -211,11 +210,6 @@
     // }
 
     // A version change takes priority...
-=======
-    if (undefined === aspect)
-      return results;
-    this._seenAspects.add(aspect.id);
->>>>>>> 7681c361
     if (undefined !== aspect.version && undefined !== item.version && aspect.version !== item.version) {
       results.state = ItemState.Changed;
       results.id = ids.elementId;
