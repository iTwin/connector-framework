/*---------------------------------------------------------------------------------------------
* Copyright (c) Bentley Systems, Incorporated. All rights reserved.
* See LICENSE.md in the project root for license terms and full copyright notice.
*--------------------------------------------------------------------------------------------*/
/** @packageDocumentation
 * @module Framework
 */

import { ChannelControl, ElementUniqueAspect } from "@itwin/core-backend";
import type { ECSqlStatement, IModelDb } from "@itwin/core-backend";
import type { Element } from "@itwin/core-backend";
import { DefinitionElement, deleteElementSubTrees, ElementOwnsChildElements, ExternalSource, ExternalSourceAspect, RepositoryLink, SynchronizationConfigSpecifiesRootSources } from "@itwin/core-backend";
import type { AccessToken, GuidString, Id64String } from "@itwin/core-bentley";
import { assert, DbResult, Guid, Id64, IModelStatus, Logger } from "@itwin/core-bentley";
import type { ElementProps, ExternalSourceAspectProps, ExternalSourceProps, RepositoryLinkProps } from "@itwin/core-common";
import { Code, IModel, IModelError, RelatedElement } from "@itwin/core-common";
import { LoggerCategories } from "./LoggerCategory";
import { ConnectorAuthenticationManager } from "./ConnectorAuthenticationManager";

/** The state of the given SourceItem against the iModelDb
 * @beta
 */
export enum ItemState {
  /** The SourceItem is unchanged */
  Unchanged,
  /** The SourceItem is not currently in the iModelDb */
  New,
  /** The SourceItem has been changed */
  Changed,
}

/** @beta */
export interface ChangeResults {
  /** Id of the item, if it currently exists in the iModel */
  id?: Id64String;
  /** State of the item */
  state: ItemState;
  /** The ExternalSourceAspect, if any, that was found in the iModel. This contains the state of the item from the last time it was synchronized. */
  existingExternalSourceAspect?: ExternalSourceAspectProps;
}

type RemoveNullable<T, TKey extends keyof T> = T & {
  [K in TKey]-?: NonNullable<T[K]>
};

/** A `SourceItem` identifies an entity in an external source and the state of the content of the entity.
 * The data provided by the SourceItem is stored in the iModel as the "provenance" of the entity.
 * This provenance data enables users and applications to trace an element in an iModel back to its native, external source.
 * Provenance also enables a connector to track and synchronize changes to the entity.
 * ## Document, external source, and scope
 *  The "document" is the data source that is being read by the connector. This could be a file, a managed document, or a database connection. A document is represented in the iModel by a RepositoryLink element.
 *  The "external source" represents either the document as a whole or an area within the document. (Also see ExternalSourceGroup.) The external source is represented by an ExternalSource element. See https://www.itwinjs.org/learning/provenence-in-imodels/.
 *  The "scope" identifies either the ExternalSource or an area within in.
 * ## Kind
 *  A value that the connector uses to classify the entity.
 * ## Id
 *  The ID that was assigned to the entity by the external system that creates and manages it. This ID must be stable -- a given entity must have the same ID each time it is synchronized.
 * ## Entity identification
 *  The (kind, scope, id) triple must uniquely identify the entity in the outside world.
 *  This triple is what allows the iModel to track the entity.
 * ## Entity change detection
 *  The version and/or checksum values capture the state of the content of the entity.
 *  These values are stored in the iModel.
 *  They allow the Synchronizer to detect if the entity has changed since the last synchronization.
 *  See below for details on change-detection.
 * ## Persistence
 *  The properties of a SourceItem are stored in the ExternalSourceAspect of the Element in the iModel that represents the entity.
 *  The ExternalSourceAspect tracks the external source of the element.
 *  https://www.itwinjs.org/bis/domains/biscore.ecschema/#externalsourceaspect
 *
 * ## Change-detection using version and checksum
 * The connector must call Synchronizer.detectChanges on each entity to determine if there are changes that must be written to the iModel or not.
 *
 * The SourceItem's version and/or checksum values must capture the entity's *current* state in the external source.
 * The ExternalSourceAspect records the state of the entity as of the last synchronization.
 *
 * Synchronizer.detectChanges compares the SourceItem's current state with the stored state recorded by the aspect.
 * If they match, the entity is unchanged and should be skipped.
 * If they do not match, the entity has changed, and the connector should convert the entity and then call Synchronizer.updateIModel.
 *
 * Change-detection is based on version and/or checksum values that capture the state of the content of each entity in a summary form.
 * In principle, Synchronizer could detect changes by letting the connector convert an entity to BIS format and then comparing the results with the Elements
 * and Aspects currently in the iModel. That would be a waste of time in the common case where most entities are unchanged. To avoid this, Synchronizer
 * uses version and/or checksum values instead. This approach minimizes the cost of up-front change-detection. The connector can compute these summary values directly
 * from the raw source data, without using its conversion logic. One or both of these values may even be directly available in the source data.
 *
 * A SourceItem must have a version or a checksum, and it can have both.
 * 1. If a SourceItem defines *both* version and checksum, then the entity is considered to be unchanged if the version is unchanged. If the version has changed, then the checksum is checked.
 * 2. If a SourceItem defines version only, the entity is considered to have changed if the item's version has changed.
 * 3. If a SourceItem defines checksum only, the entity is considered to have changed if the item's checksum has changed.
 *
 * @beta
 */
export interface SourceItem {
  /** The unique identity of the entity (relative to its scope and kind) in the external source. */
  id: string;
  /** Identifies an element in the iModel that represents an area of the external source. Defaults to the Job Subject element. */
  scope?: string;
  /** Indicates what kind of thing this is in the external source. The value and purpose of this string is known only to the connector. Defaults to "". */
  kind?: string;
  /** An optional value that is typically a version number or a pseudo version number like last modified time.
   * It will be used by the synchronization process to detect that a source entity is unchanged so that computing a cryptographic hash can be avoided.
   * If present, this value must be guaranteed to change when any of the source entity's content changes. If not defined, checksum must be defined
   */
  version?: string;
  /** The optional cryptographic hash (any algorithm) of the source entity's content. If defined, it must be guaranteed to change when the source entity's content changes.
   * If defined, this function should cache its return value the first time that it is called, because it may be called multiple times.
   */
  checksum?(): string | undefined;
  /* Identifies the ExternalSource of the entity. See https://www.itwinjs.org/learning/provenence-in-imodels/.
  * If not specified or empty, then the ExternalSource of the RepositoryLink will be used by default, provided that only
  * one RepositoryLink has been recorded. That is the common case.
  */
  source?: string;
}

/** Properties that may be assigned to a document by its home document control system
 * @beta
 */
export interface DocumentProperties {
  /** The GUID assigned to the document */
  docGuid?: string;
  /** The URN to use when referring to this document over the Internet */
  webURN?: string;
  /** The URN to use when referring to this document from a desktop program */
  desktopURN?: string;
  /** Document attributes, in JSON format. These are additional attributes that may be assigned to the document by the external document management system. */
  attributesJson?: string;
}

/** Identifies an external document and its state.
 * This data is stored in the ExternalSourceAspect of the RepositoryLink Element that represents the document.
 * The ExternalSourceAspect tracks the source document.
*/
export interface SourceDocument {
  /** The stable unique ID of the source document. This must never change. Preferably this should be a GUID that is assigned once and for all to the document
   * by an external document management system. If the document is an unmanaged file, then a lower-cased, relative filename should be used.
   */
  docid: string;
  /** Additional properties that may be assigned to the document by the document management system. */
  docProps?: DocumentProperties;
  /** A human-readable description of the source document. */
  description?: string;
  /** An optional value that is typically the last modified time of the document.
  * It will be used by the synchronization process to detect that the document is unchanged so that computing a cryptographic hash can be avoided.
  * If present, this value must be guaranteed to change when any of the document's content changes. If not defined, checksum must be defined
  */
  lastModifiedTime?: string;
  /** The cryptographic hash (any algorithm) of the document's content. If defined, it must be guaranteed to change when the document's content changes.
  * The method of computing this value is known only to the connector or source repository.  If not defined, version must be defined.
  * This function will not be called if `lastModifiedTime` is defined and is not equal to the version property of the stored aspect.
  */
  checksum?(): string | undefined;
}

/** @beta */
export interface SynchronizationResults {
  /** The props of the element being synchronized */
  elementProps: ElementProps;
  /**  Children of element that have been synchronized */
  childElements?: SynchronizationResults[];
  /** The state of the element */
  itemState: ItemState;
}

export interface RecordDocumentResults extends SynchronizationResults {
  /** Identifies the ExternalSource element that corresponds to to the RepositoryLink. This may be empty or invalid. */
  source: Id64String;
  /** The RepositoryLink's previously stored state, if any. Will be undefined if the document is new. */
  preChangeAspect?: ExternalSourceAspectProps;
  /** The RepositoryLink's current state. Note that this state has not yet been written to the iModel. This is used by updateRepositoryLinks to update the iModel when synchronization is finished. */
  postChangeAspect: ExternalSourceAspectProps;
}

type ItemWithScopeAndKind = RemoveNullable<SourceItem, "scope" | "kind">;

function sourceItemHasScopeAndKind(item: SourceItem): item is ItemWithScopeAndKind {
  return item.scope !== undefined && item.kind !== undefined;
}

/** paramaters to control how deletions are detected.
 * These parameters exist due to evolution in the detection of deletions. For legacy reasons,
 * The default is channel based (that is by job subject) (e.g. fileBased = false), but, for
 * new connectors or for connectors that support multiple files for a given channel and
 * it is necessary to narrow the scope from the entire channel (i.e. everything under the job subject)
 * then file based detection is strongly recommended.
 * The second parameter scopeToPartition is ignored for channel based detection and it
 * it is recommended to be passed as false for file based deletion detection.
 * IMPORTANT: scopeToPartion must be passed as true for legacy connectors that created
 * external source aspects scope to the physical partition for example.  The test connector in this repository
 * incorrectly set the external source aspects this way and it is likely other connectors followed this example.
*/
export interface DeletionDetectionParams {
  /** true for file based (recommended for new connectors)
   * false for channel based i.e. under JobSubject */
  fileBased: boolean;
  /** false is recommended, but, true is required for legacy connectors that create
   * external source aspects that scope to a physical partition instead of repository
   *  links ingored for channel based deletion detection */
  scopeToPartition: boolean;
}

/** Helper class for interacting with the iModelDb during synchronization.
 * @beta
 */
export class Synchronizer {
  private _seenElements: Set<Id64String> = new Set<Id64String>();
  private _seenAspects: Set<Id64String> = new Set<Id64String>();
  private _unchangedSources: Id64String[] = new Array<Id64String>();
  private _links = new Map<string, RecordDocumentResults>();
  private _jobSubjectId: string | undefined;
  private _ddp: DeletionDetectionParams;

  public constructor(
    public readonly imodel: IModelDb,
    private _supportsMultipleFilesPerChannel: boolean,
    protected _requestContext?: AccessToken,
    private _scopeToPartition?: boolean,
    private _channelKey?: string,
<<<<<<< HEAD
=======
    private _authMgr?: ConnectorAuthenticationManager
>>>>>>> 33445785
  ) {
    // This is a redundant test. It is tested upstream from here
    // if (imodel.isBriefcaseDb() && undefined === _requestContext)
    //   throw new IModelError(IModelStatus.BadArg, "RequestContext must be set when working with a BriefcaseDb");

    this._ddp = {fileBased: _supportsMultipleFilesPerChannel, scopeToPartition : (_scopeToPartition === undefined? false:_scopeToPartition)};

  }

  /** @internal */
  public get channelKey(){return this._channelKey??ChannelControl.sharedChannelName;}
  public get linkCount() { return this._links.size; }
  public get unchangedSources() { return this._unchangedSources; }

  public set jobSubjectId(id: Id64String) { this._jobSubjectId = id; }
  public get jobSubjectId(): string {
    if (this._jobSubjectId === undefined)
      throw new IModelError(IModelStatus.MissingId, "No Job Subject");
    return this._jobSubjectId;
  }

  // __PUBLISH_EXTRACT_START__ Sychronizer-getOrCreateExternalSource.example-code
  private getOrCreateExternalSource(repositoryLinkId: Id64String, modelId: Id64String): Id64String {
    const xse = this.getExternalSourceElementByLinkId(repositoryLinkId);
    if (xse !== undefined) {
      assert(xse.id !== undefined);
      return xse.id;
    }

    const xseProps: ExternalSourceProps = {
      model: modelId,
      classFullName: ExternalSource.classFullName,
      repository: { id: repositoryLinkId, relClassName: RepositoryLink.classFullName },
      code: Code.createEmpty(),
    };

    const xseId: Id64String = this.imodel.elements.insertElement(xseProps);
    // xseCount = this.getExternalSourceCount();
    return xseId;

  }
  // __PUBLISH_EXTRACT_END__

  /** Insert or update a RepositoryLink element to represent the source document. Also inserts or updates an ExternalSourceAspect for provenance.
   * The document's ID is sourceDocument.docProps.docGuid, if defined; else, sourceDocument.docProps.desktopUrn, if defined; else, sourceDocument.description.
   * The document's ID is stored in the code value of the RepositoryLink and the identity of its ExternalSourceAspect.
   * @param sourceDocument Identifies the document.
   * @throws [[IModelError]] if a RepositoryLink for this document already exists, but there is no matching ExternalSourceAspect.
   * @see [[SourceItem]] for an explanation of how an entity from an external source is tracked in relation to the RepositoryLink.
   */

  // __PUBLISH_EXTRACT_START__ Synchronizer-recordDocument.example-code
  public recordDocument(sourceDocument: SourceDocument): RecordDocumentResults {
    const code = RepositoryLink.createCode(this.imodel, IModel.repositoryModelId, sourceDocument.docid);

    const sourceItem: ItemWithScopeAndKind = {
      kind: "DocumentWithBeGuid",
      scope: IModel.repositoryModelId,
      id: code.value,
      version: sourceDocument.lastModifiedTime,
      checksum: () => { return sourceDocument.checksum?.(); },
    };

    const key = sourceItem.scope + sourceItem.id.toLowerCase();
    const existing = this._links.get(key);
    if (existing !== undefined) {
      return existing;
    }
    // __PUBLISH_EXTRACT_END__
    const repositoryLink = this.makeRepositoryLink(code, sourceDocument.description, sourceDocument.docProps);

    if (undefined === repositoryLink) {
      throw new IModelError(IModelStatus.BadElement, `Failed to create repositoryLink for ${JSON.stringify(sourceDocument)}`);
    }

    const results = {
      elementProps: repositoryLink.toJSON(),
      itemState: ItemState.New,
      source: "", // see below
    } as RecordDocumentResults;

    // __PUBLISH_EXTRACT_START__ Synchronizer-detectChanges.example-code
    const changeResults = this.detectChanges(sourceItem);
    if (Id64.isValidId64(repositoryLink.id) && changeResults.state === ItemState.New) {
      const error = `A RepositoryLink element with code=${repositoryLink.code} and id=${repositoryLink.id} already exists in the bim file.
      However, no ExternalSourceAspect with scope=${sourceItem.scope} and kind=${sourceItem.kind} was found for this element.
      Maybe RecordDocument was previously called on this file with a different scope or kind.`;
      throw new IModelError(IModelStatus.NotFound, error);
    }

    results.itemState = changeResults.state;
    results.preChangeAspect = changeResults.existingExternalSourceAspect;
    // __PUBLISH_EXTRACT_END__

    // __PUBLISH_EXTRACT_START__ Synchronizer-onElementsSeen.example-code
    if (changeResults.state === ItemState.Unchanged) {
      assert(changeResults.id !== undefined);
      results.elementProps.id = changeResults.id;
      results.source = this.getOrCreateExternalSource(results.elementProps.id, results.elementProps.model);
      assert(changeResults.existingExternalSourceAspect !== undefined, "detectChanges must set existingExternalSourceAspect whenever it returns Unchanged or Changed");
      results.postChangeAspect = changeResults.existingExternalSourceAspect;

      this._unchangedSources.push(changeResults.id);
      this._links.set(key, results);
      this.onElementSeen(changeResults.id);
      return results;
    }
    // __PUBLISH_EXTRACT_END__

    // __PUBLISH_EXTRACT_START__ Synchronizer-updateIModel.example-code
    // Changed or New
    const status = this.updateIModel(results, sourceItem);

    if (results.elementProps.id === undefined)
      throw new IModelError(status, `Failed to insert repositoryLink ${JSON.stringify(results.elementProps)}`);

    results.source = this.getOrCreateExternalSource(results.elementProps.id, results.elementProps.model);

    this._links.set(key, results);

    // Fail-safety - see updateRepositoryLinks
    results.postChangeAspect = this.makeExternalSourceAspectPropsFromSourceItem(sourceItem, results.elementProps.id); // this is what we will write in updateRepositoryLinks at the finish
    const aspectNoVersion: ExternalSourceAspectProps = { ...results.postChangeAspect, version: undefined, checksum: undefined }; // at the start, erase the version and checksum values
    this.imodel.elements.updateAspect(aspectNoVersion);

    return results;
    // __PUBLISH_EXTRACT_END__
  }

  public AuthenticationManager? : ConnectorAuthenticationManager;
   set(authMgr: ConnectorAuthenticationManager) {this._authMgr = authMgr;}
   get () {return this._authMgr;}

  private setSourceItemDefaults(item: SourceItem) {
    if (item.scope === undefined)
      item.scope = this.jobSubjectId;
    if (item.kind === undefined)
      item.kind = "";
    if (item.source === undefined && this.linkCount === 1)
      item.source = this._links.values().next().value.source;
    assert(sourceItemHasScopeAndKind(item));
  }

  /** Detect if the item has changed or is new.
   * @param item the source item
   * @returns the results of looking in the iModelDb and comparing the existing source record, if any, with the item's current state.
   * @beta
   */
  public detectChanges(item: SourceItem): ChangeResults {
    this.setSourceItemDefaults(item);
    assert(sourceItemHasScopeAndKind(item));

    let ids: any;
    const results: ChangeResults = {
      state: ItemState.New,
    };

    if (item.id !== "") {
      ids = ExternalSourceAspect.findAllBySource(this.imodel, item.scope, item.kind, item.id);
    }

    // If we fail to locate the aspect with its unique (kind, identifier) tuple, we consider the
    // source item new.
    if (ids[0]?.aspectId === undefined) {
      return results;
    }

    let aspect: ExternalSourceAspect | undefined;

    try {
      aspect = this.imodel.elements.getAspect(ids[0].aspectId) as ExternalSourceAspect;
    } catch (err) {
      // Unfortunately, the only way we can find out if an aspect is NOT there is by getting an
      // error when asking for it.
      if (!(err instanceof IModelError) || (err.errorNumber !== IModelStatus.NotFound)) {
        throw err;
      }

      return results;
    }

    if (undefined === aspect)
      return results;

    this._seenAspects.add(aspect.id);

    results.existingExternalSourceAspect = aspect.toJSON();
    results.id = ids[0]?.elementId;

    if (item.version !== undefined && item.version === aspect.version) {
      results.state = ItemState.Unchanged;
      return results;
    }

    if ((item.checksum?.() ?? item.version) !== (aspect.checksum ?? aspect.version)) {
      results.state = ItemState.Changed;
      return results;
    }

    results.state = ItemState.Unchanged;
    return results;
  }

  /** Update the iModel with the results of converting an item to one or more Elements.
   * If the item is new or changed, the conversion writes are written to the iModel and the associated ExternalSourceAspect is updated.
   * If the item is known and unchanged, then the iModel is not updated.
   * In either case, this function will record the id of the element as having been seen.
   * @param results The Element to be inserted or updated
   * @param sourceItem Whether the element is new, changed, or unchanged
   * @see [[SourceItem]] for an explanation of how an entity from an external source is tracked.
   * @beta
   */
  public updateIModel(results: SynchronizationResults, sourceItem: SourceItem): IModelStatus {
    this.setSourceItemDefaults(sourceItem);
    assert(sourceItemHasScopeAndKind(sourceItem));

    let status: IModelStatus = IModelStatus.Success;

    if (ItemState.Unchanged === results.itemState) {
      if (results.elementProps.id === undefined || !Id64.isValidId64(results.elementProps.id)) {
        throw new IModelError(IModelStatus.BadArg, "missing id");
      }
      this.onElementSeen(results.elementProps.id);
      return status;
    }

    // __PUBLISH_EXTRACT_START__ Synchronizer-updateIModel.example-code
    let aspectId: Id64String | undefined;
    if (sourceItem.id !== "") {
      const xsa = ExternalSourceAspect.findAllBySource(this.imodel, sourceItem.scope, sourceItem.kind, sourceItem.id);
      aspectId = xsa[0]?.aspectId;
    // __PUBLISH_EXTRACT_END__
    }

    // WIP: Handle the case where we are doing a delete + insert and are re-using the old element's id
    // let forceInsert: boolean = false;
    // if (undefined !== eid) {
    //   if (this._iModelDb.elements.tryGetElement(eid) === undefined) {
    //     forceInsert = true;
    //   }
    // }

    const aspectProps = this.makeExternalSourceAspectPropsFromSourceItem(sourceItem);

    if (undefined !== aspectId) {
      if (IModelStatus.Success !== (status = this.updateResultsInIModel(results, aspectProps))) {
        return status;
      }
    } else {
      if (IModelStatus.Success !== (status = this.insertResultsIntoIModel(results, aspectProps))) {
        return status;
      }
    }

    assert(results.elementProps.id !== undefined && Id64.isValidId64(results.elementProps.id));

    return status;
  }

  /** Adds or updates the external source aspect for the given source item onto the related element - this function is rarely needed,
   * because updateIModel automatically inserts or updates ExternalSourceAspects for the elements that it processes.
   * @param element The element to attach the ExternalSourceAspect
   * @param itemState The state of the source item
   * @param sourceItem Defines the source item
   * @beta
   */
  public setExternalSourceAspect(element: ElementProps, itemState: ItemState, sourceItem: SourceItem): IModelStatus {
    assert(element.id !== undefined && Id64.isValidId64(element.id));

    this.setSourceItemDefaults(sourceItem);
    assert(sourceItemHasScopeAndKind(sourceItem));

    const aspectProps = this.makeExternalSourceAspectPropsFromSourceItem(sourceItem, element.id);

    if (itemState === ItemState.New) {
      this.imodel.elements.insertAspect(aspectProps); // throws on error
    } else {
      this.imodel.elements.updateAspect(aspectProps);
    }

    return IModelStatus.Success;
  }

  private getRepositoryLinkId(docId: string): Id64String|undefined {
    let repLinkId;
    const code = RepositoryLink.createCode(this.imodel, IModel.repositoryModelId, docId);
    const key = IModel.repositoryModelId + code.value.toLowerCase();
    const existing = this._links.get(key);
    if (existing !== undefined) {
      repLinkId = existing.elementProps.id;
    }

    return repLinkId;
  }

  /** Creates a relationship between the SynchConfigLink and the ExternalSource if one doesn't exist already.
   * @param config The element id of the SynchronizationConfigLink
   * @param docId The path to the source file used to look up the corresponding RepositoryLink Id
   * @beta
   */
  public ensureRootSourceRelationshipExists(config: string, docId: string) {
    const repositoryLinkId = this.getRepositoryLinkId (docId);

    if (repositoryLinkId !== undefined) {
      const xse = this.getExternalSourceElementByLinkId(repositoryLinkId);

      if (xse?.id !== undefined) {
        // check if we have this relationship first
        if (undefined !== this.imodel.relationships.tryGetInstance(SynchronizationConfigSpecifiesRootSources.classFullName, {sourceId: config, targetId: xse.id}))
          return;

        this.imodel.relationships.insertInstance({ classFullName: SynchronizationConfigSpecifiesRootSources.classFullName, sourceId: config, targetId: xse.id});
      } else
        Logger.logWarning(LoggerCategories.Framework, `Unable to find ExternalSourceElement related to RepositoryLink with Id = ${repositoryLinkId}`);
    } else
      Logger.logWarning(LoggerCategories.Framework, `Unable to find repository link related to source = ${docId}`);
  }

  /** Returns the External Source Element associated with a repository link
   * @param repositoryLink The repository link associated with the External Source Element
   * @beta
   */
  public getExternalSourceElement(repositoryLink: Element): ExternalSourceProps | undefined {
    return this.getExternalSourceElementByLinkId(repositoryLink.id);
  }

  public getExternalSourceCount(): number {
    let xseCount = 0;
    this.imodel.withStatement("SELECT count(*) AS [count] FROM BisCore.ExternalSource", (stmt: ECSqlStatement) => {
      if (DbResult.BE_SQLITE_ROW, stmt.step()) {
        const row = stmt.getRow();
        xseCount = row.count;
      }
    });
    return xseCount;
  }

  /** Returns the External Source Element associated with a repository link
   * @param repositoryLinkId The ElementId of the repository link associated with the External Source Element
   * @beta
   */
  public getExternalSourceElementByLinkId(repositoryLinkId: Id64String): ExternalSourceProps | undefined {
    let sourceId;
    this.imodel.withStatement(
      "select * from BisCore.ExternalSource where repository.id=?",
      (stmt) => {
        stmt.bindValues([repositoryLinkId]);
        stmt.step();
        const row = stmt.getRow();
        sourceId = row.id;
      },
    );

    if (sourceId) {
      return this.imodel.elements.getElementProps<ExternalSourceProps>(sourceId);
    }

    return;
  }

  /** Given synchronizations results for an element (and possibly its children), insert the new element into the bim
   * @param results The result set to insert
   * @beta
   */
  public insertResultsIntoIModel(results: SynchronizationResults, aspectProps: ExternalSourceAspectProps): IModelStatus {
    const elementProps = results.elementProps;
    const elid = this.imodel.elements.insertElement(elementProps); // throws on error

    results.elementProps.id = elid;

    this.imodel.elements.insertAspect({ ...aspectProps, element: { id: elid } }); // throws on error

    this.onElementSeen(elid);
    if (undefined === results.childElements) {
      return IModelStatus.Success;
    }

    for (const child of results.childElements) {
      const parent = new RelatedElement({ id: elid, relClassName: ElementOwnsChildElements.classFullName });
      child.elementProps.parent = parent;
      const status = this.insertResultsIntoIModel(child, aspectProps);
      if (status !== IModelStatus.Success) {
        return status;
      }
    }
    return IModelStatus.Success;
  }

  /** Given synchronizations results for an element (and possibly its children), updates element in the bim
   * @param results The result set to insert
   * @beta
   */
  public updateResultsInIModel(results: SynchronizationResults, aspectProps: ExternalSourceAspectProps): IModelStatus {
    const status = this.updateResultInIModelForOneElement(results);
    if (IModelStatus.Success !== status) {
      return status;
    }

    this.imodel.elements.updateAspect({ ...aspectProps, element: { id: results.elementProps.id! } }); // throws on error

    return this.updateResultsInIModelForChildren(results, aspectProps);
  }

  /** Records that this particular element was visited during this synchronization. This information will later be used to determine which
   * previously existing elements no longer exist and should be deleted.
   * @beta
   */
  public onElementSeen(id: Id64String) {
    this._seenElements.add(id);
  }

  /** Deletes elements from a BriefcaseDb that were previously converted but not longer exist in the source data.
   * @beta
   */
  public detectDeletedElements() {
    if (this.imodel.isSnapshotDb())
      return;

    if (!this._ddp.fileBased || this._ddp.scopeToPartition) {
      // ADO# 1334078
      // Note: channel based deletion detection is required for models
      // that are scoped to partion because xsas for aggregation elements in plantsight
      // are also scoped to partition and we don't want to delete them.
      if (this._ddp.scopeToPartition)
        Logger.logInfo(LoggerCategories.Framework, `Channel based deletion detection is required for models that are scoped to partition. Performing channel-based deletion detection!`);

      this.detectDeletedElementsInChannel();
    } else {
      this.detectDeletedElementsInFiles();
    }
  }

  /** Detect and delete all elements and models that meet the following conditions:
   * a) are under the Job Subject,
   * b) were not "seen" by the Synchronizer, and
   * c) have an ExternalSourceAspect.
   * @see [[Synchronizer.onElementSeen]]
   */
  public detectDeletedElementsInChannel() {
    // This detection only is called for connectors that support a single source file per channel. If we skipped that file because it was unchanged, then we don't need to delete anything
    if (this._unchangedSources.length !== 0)
      return;

    deleteElementSubTrees(this.imodel, this.jobSubjectId, (elementId) => {
      if ((elementId === this.jobSubjectId) || this._seenElements.has(elementId))
        return false;

      // The element was not marked as having been seen.

      // Don't delete it unless we know that it is tracked.
      // Connectors create various kinds of control elements in the repository model under the Job Subject.
      // They also create definition models full of definition elements.
      // They don't always bother to add them to this._seenElements or to put ExternalSourceAspects on them.
      // We will take the presence of an ExternalSourceAspect as an indication that the element is to be tracked.
      // This is how the native-code connector framework works.
      // It's up to the connector to do GC on untracked elements.
      return this.imodel.elements.getAspects(elementId, ExternalSourceAspect.classFullName).length !== 0;
    });
  }

  private detectDeletedElementsInFiles() {
    for (const value of this._links.values()) {
      if (value.itemState === ItemState.Unchanged || value.itemState === ItemState.New)
        continue;
      assert(value.elementProps.id !== undefined && Id64.isValidId64(value.elementProps.id));

      this.detectDeletedElementsInScope(value.elementProps.id);
    }
  }

  private detectDeletedElementsInScope(scopeId: Id64String) {

    const sql = `SELECT aspect.Element.Id FROM ${ExternalSourceAspect.classFullName} aspect WHERE aspect.Scope.Id=?`;

    const elementsToDelete: Id64String[] = [];
    const defElementsToDelete: Id64String[] = [];
    this.imodel.withPreparedStatement(sql, (statement: ECSqlStatement): void => {
      statement.bindId(1, scopeId);
      while (DbResult.BE_SQLITE_ROW === statement.step()) {
        const val = statement.getValue(0);
        const elementId = val.getId();

        const element = this.imodel.elements.getElement(elementId);
        const hasSeenElement = this._seenElements.has(elementId);

        if (!hasSeenElement) {
          if (element instanceof DefinitionElement)
            defElementsToDelete.push(elementId);
          else
            elementsToDelete.push(elementId);
        }
        this.detectDeletedElementsInScope(elementId);
      }
    });
    const numEls = elementsToDelete.length;
    const numDefs = defElementsToDelete.length;
    if (numEls > 0 || numDefs > 0) {
      this.deleteElements(elementsToDelete, defElementsToDelete);
    }
  }

  private deleteElements(elementIds: Id64String[], defElementIds: Id64String[]) {
    for (const elementId of elementIds) {
      if (this.imodel.elements.tryGetElement(elementId)) {
        this.imodel.elements.deleteElement(elementIds);
        const aspects = this.imodel.elements.getAspects(elementId, ElementUniqueAspect.classFullName);
        for (const aspect of aspects) {
          if (!this._seenAspects.has(aspect.id))
            this.imodel.elements.deleteAspect(aspect.id);
        }
      }
    }
    for (const elementId of defElementIds) {
      if (this.imodel.elements.tryGetElement(elementId))
        this.imodel.elements.deleteDefinitionElements(defElementIds);
    }
  }

  private updateResultInIModelForOneElement(results: SynchronizationResults): IModelStatus {
    assert(results.elementProps !== undefined, "don't call this function if you don't have a persistent element");
    const elementProps = results.elementProps;
    if (elementProps.id === undefined || !Id64.isValidId64(elementProps.id))
      throw new IModelError(IModelStatus.BadArg, "don't call this function if you don't have a persistent element");
    this.onElementSeen(elementProps.id);
    const existing = this.imodel.elements.tryGetElement(elementProps.id);
    if (undefined === existing) {
      return IModelStatus.BadArg;
    }
    if (existing.classFullName !== elementProps.classFullName) {
      const error = `Attempt to change element's class in an update operation. Do delete + add instead. ElementId ${elementProps.id},
      old class=${existing.classFullName}, new class=${elementProps.classFullName}`;
      Logger.logError(LoggerCategories.Framework, error);
      return IModelStatus.WrongClass;
    }
    this.imodel.elements.updateElement(elementProps);

    assert(elementProps.id !== undefined && Id64.isValidId64(elementProps.id));

    return IModelStatus.Success;
  }

  private updateResultsInIModelForChildren(results: SynchronizationResults, parentAspectProps: ExternalSourceAspectProps): IModelStatus {
    if (undefined === results.childElements || results.childElements.length < 1) {
      return IModelStatus.Success;
    }
    if (results.elementProps.id === undefined || !Id64.isValidId64(results.elementProps.id)) {
      const error = `Parent element id is invalid.  Unable to update the children.`;
      Logger.logError(LoggerCategories.Framework, error);
      return IModelStatus.BadArg;
    }
    results.childElements.forEach((child) => {
      const parent = new RelatedElement({ id: results.elementProps.id!, relClassName: ElementOwnsChildElements.classFullName });
      child.elementProps.parent = parent;
    });

    const existingChildren = this.imodel.elements.queryChildren(results.elementProps.id);
    // While we could just delete all existing children and insert all new ones, we try to do better.
    // If we can figure out how the new children map to existing children, we can update them.

    // Note that in the update logic below we don't delete existing children that were not mapped.
    // Instead, we just refrain from calling the change detector's _OnElementSeen method on unmatched child elements.
    // That will allow the updater in its final phase to infer that they should be deleted.

    // If the specified children have ElementIds, then match existing child elements by ElementId.
    // This is generally the case only when updating an existing parent element.
    if (undefined !== results.childElements[0].elementProps && results.childElements[0].elementProps.id !== undefined && Id64.isValidId64(results.childElements[0].elementProps.id)) {
      for (const childRes of results.childElements) {
        if (undefined === childRes.elementProps) {
          continue;
        }
        const index = existingChildren.findIndex((c) => c === childRes.elementProps.id);
        if (-1 !== index) {
          const stat = this.updateResultsInIModel(childRes, parentAspectProps);
          if (stat !== IModelStatus.Success) {
            return stat;
          }
        }
      }
      return IModelStatus.Success;
    }

    // The specified children do not have ElementIds.
    const count = Math.min(existingChildren.length, results.childElements.length);
    let i = 0;
    for (; i < count; i++) {
      this.updateResultsInIModel(results.childElements[i], parentAspectProps);
    }
    for (; i < results.childElements.length; i++) {
      this.insertResultsIntoIModel(results.childElements[i], parentAspectProps);
    }
    return IModelStatus.Success;
  }

  private makeRepositoryLink(code: Code, userLabel: string | undefined, docProps: DocumentProperties | undefined): Element {
    let repositoryLink = this.imodel.elements.tryGetElement(code) as RepositoryLink;
    if (undefined === repositoryLink) {
      const elementProps: RepositoryLinkProps = {
        classFullName: RepositoryLink.classFullName,
        model: IModel.repositoryModelId,
        code,
        url: docProps?.desktopURN,
        userLabel,
        description: userLabel,
        repositoryGuid: docProps?.docGuid,
      };
      if (docProps !== undefined) {
        // eslint-disable-next-line @typescript-eslint/naming-convention
        elementProps.jsonProperties = { DocumentProperties: { desktopURN: docProps.desktopURN, webURN: docProps.webURN, attributes: docProps.attributesJson } };
      }
      repositoryLink = this.imodel.elements.createElement(elementProps);
    }
    return repositoryLink;
  }

  /** Utility function to parse the GUID portion of a ProjectWise URI. Returns an empty GUID if the parse fails. */
  public static parseDocGuidFromPwUri(pwUri: string): GuidString {
    const emptyGuid: GuidString = Guid.empty;
    if (!pwUri.startsWith("pw://")) {
      return emptyGuid;
    }

    let startDguid = pwUri.indexOf("/D{");
    if (-1 === startDguid) {
      startDguid = pwUri.indexOf("/d{");
    }

    if (-1 === startDguid)
      return emptyGuid;
    const endDguid = pwUri.indexOf("}", startDguid);
    if (-1 === endDguid)
      return emptyGuid;

    const startGuid = startDguid + 3;
    const guidStr = pwUri.substring(startGuid, endDguid);
    if (Guid.isV4Guid(guidStr)) {
      return guidStr;
    }
    return emptyGuid;
  }

  private makeExternalSourceAspectPropsFromSourceItem(sourceItem: ItemWithScopeAndKind, elementId?: Id64String): ExternalSourceAspectProps {
    const source = sourceItem.source ? { id: sourceItem.source } : undefined;
    return {
      classFullName: ExternalSourceAspect.classFullName,
      element: { id: elementId ?? "" },
      scope: { id: sourceItem.scope },
      identifier: sourceItem.id,
      kind: sourceItem.kind,
      checksum: sourceItem.checksum?.(),
      version: sourceItem.version,
      source,
    };
  }

  public makeExternalSourceAspectProps(sourceItem: SourceItem): ExternalSourceAspectProps {
    this.setSourceItemDefaults(sourceItem);
    assert(sourceItemHasScopeAndKind(sourceItem));
    return this.makeExternalSourceAspectPropsFromSourceItem(sourceItem);
  }

  public updateRepositoryLinks(): void {
    for (const link of this._links.values()) {
      this.imodel.elements.updateAspect(link.postChangeAspect);
    }
  }

}<|MERGE_RESOLUTION|>--- conflicted
+++ resolved
@@ -217,10 +217,7 @@
     protected _requestContext?: AccessToken,
     private _scopeToPartition?: boolean,
     private _channelKey?: string,
-<<<<<<< HEAD
-=======
-    private _authMgr?: ConnectorAuthenticationManager
->>>>>>> 33445785
+    private _authMgr?: ConnectorAuthenticationManager,
   ) {
     // This is a redundant test. It is tested upstream from here
     // if (imodel.isBriefcaseDb() && undefined === _requestContext)
@@ -350,9 +347,9 @@
     // __PUBLISH_EXTRACT_END__
   }
 
-  public AuthenticationManager? : ConnectorAuthenticationManager;
-   set(authMgr: ConnectorAuthenticationManager) {this._authMgr = authMgr;}
-   get () {return this._authMgr;}
+  public authenticationManager?: ConnectorAuthenticationManager;
+  public set(authMgr: ConnectorAuthenticationManager) {this._authMgr = authMgr;}
+  public get() {return this._authMgr;}
 
   private setSourceItemDefaults(item: SourceItem) {
     if (item.scope === undefined)
