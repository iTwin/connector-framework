--- conflicted
+++ resolved
@@ -5,17 +5,10 @@
 /** @packageDocumentation
  * @module Framework
  */
-<<<<<<< HEAD
-import { BriefcaseDb, DefinitionElement, ECSqlStatement, Element, ElementOwnsChildElements, ExternalSourceAspect, IModelDb, RepositoryLink } from "@itwin/core-backend";
-//import { AuthorizedClientRequestContext } from "@bentley/itwin-client";
+
+import { BriefcaseDb, DefinitionElement, ECSqlStatement, Element, ElementOwnsChildElements, ExternalSource, ExternalSourceAspect, IModelDb, RepositoryLink } from "@itwin/core-backend";
 import { AccessToken, assert, DbOpcode, DbResult, Guid, GuidString, Id64, Id64String, IModelStatus, Logger } from "@itwin/core-bentley";
-import { Code, ExternalSourceAspectProps, IModel, IModelError, RelatedElement, RepositoryLinkProps } from "@itwin/core-common";
-=======
-import { BriefcaseDb, DefinitionElement, ECSqlStatement, Element, ElementOwnsChildElements, ExternalSource, ExternalSourceAspect, IModelDb, RepositoryLink } from "@bentley/imodeljs-backend";
-import { AuthorizedClientRequestContext } from "@bentley/itwin-client";
-import { assert, DbOpcode, DbResult, Guid, GuidString, Id64, Id64String, IModelStatus, Logger } from "@bentley/bentleyjs-core";
-import { Code, ExternalSourceAspectProps, ExternalSourceProps, IModel, IModelError, RelatedElement, RepositoryLinkProps } from "@bentley/imodeljs-common";
->>>>>>> 72b90a75
+import { Code, ExternalSourceAspectProps, ExternalSourceProps, IModel, IModelError, RelatedElement, RepositoryLinkProps } from "@itwin/core-common";
 import { LoggerCategories } from "./LoggerCategory";
 
 /** The state of the given SourceItem against the iModelDb
@@ -575,4 +568,4 @@
     }
     return guid;
   }
-}
+}