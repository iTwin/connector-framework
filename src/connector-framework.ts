/*---------------------------------------------------------------------------------------------
* Copyright (c) Bentley Systems, Incorporated. All rights reserved.
* See LICENSE.md in the project root for license terms and full copyright notice.
*--------------------------------------------------------------------------------------------*/
export * from "./Args";
export * from "./LoggerCategory";
export * from "./ConnectorRunner";
export * from "./BaseConnector";
export * from "./Synchronizer";

/** @docs-package-description
 * The connector-framework package contains classes for [authoring iTwin Connectors]($docs/learning/WriteAConnector.md).
 */

/**
 * @docs-group-description Args
 * Classes for storing the command line arguments for an iTwin Connector.
 */

/**
 * @docs-group-description BaseConnector
 * The base class for all iTwin Connectors.
 */

/**
 * @docs-group-description ConnectorIssueReporter
 * Class for reporting an iTwin Connector's status and/or errors back to orchestrators or othe callers/launchers of Connectors.
 */

/**
 * @docs-group-description ConnectorRunner
 * Class responsible for loading the connector from a JavaScript source file and running it.
 */

/**
 * @docs-group-description Framework
 * Class describing the overall package as an aggregation of the various component classes: ConnectorRunner, BaseConnector, Synchronizer, etc.
 */

/**
 * @docs-group-description Logging
 * Module for providing messages to connector developers, testers and users of a range of severity levels from informational to error level.
 */

/**
 * @docs-group-description SqliteIssueReporter
 * A Subclass of a ConnectorIssueReporter for SQLite related issues.
 */
<<<<<<< HEAD


=======

/**
 * @docs-group-description ConnectorAuthenticationManager
 * A class for encapsulating and initializing auth clients and the retrieving and caching of tokens.
 */
	
	
	
	
>>>>>>> 33445785
<|MERGE_RESOLUTION|>--- conflicted
+++ resolved
@@ -1,62 +1,54 @@
-/*---------------------------------------------------------------------------------------------
-* Copyright (c) Bentley Systems, Incorporated. All rights reserved.
-* See LICENSE.md in the project root for license terms and full copyright notice.
-*--------------------------------------------------------------------------------------------*/
-export * from "./Args";
-export * from "./LoggerCategory";
-export * from "./ConnectorRunner";
-export * from "./BaseConnector";
-export * from "./Synchronizer";
-
-/** @docs-package-description
- * The connector-framework package contains classes for [authoring iTwin Connectors]($docs/learning/WriteAConnector.md).
- */
-
-/**
- * @docs-group-description Args
- * Classes for storing the command line arguments for an iTwin Connector.
- */
-
-/**
- * @docs-group-description BaseConnector
- * The base class for all iTwin Connectors.
- */
-
-/**
- * @docs-group-description ConnectorIssueReporter
- * Class for reporting an iTwin Connector's status and/or errors back to orchestrators or othe callers/launchers of Connectors.
- */
-
-/**
- * @docs-group-description ConnectorRunner
- * Class responsible for loading the connector from a JavaScript source file and running it.
- */
-
-/**
- * @docs-group-description Framework
- * Class describing the overall package as an aggregation of the various component classes: ConnectorRunner, BaseConnector, Synchronizer, etc.
- */
-
-/**
- * @docs-group-description Logging
- * Module for providing messages to connector developers, testers and users of a range of severity levels from informational to error level.
- */
-
-/**
- * @docs-group-description SqliteIssueReporter
- * A Subclass of a ConnectorIssueReporter for SQLite related issues.
- */
-<<<<<<< HEAD
-
-
-=======
-
-/**
- * @docs-group-description ConnectorAuthenticationManager
- * A class for encapsulating and initializing auth clients and the retrieving and caching of tokens.
- */
-	
-	
-	
-	
->>>>>>> 33445785
+/*---------------------------------------------------------------------------------------------
+* Copyright (c) Bentley Systems, Incorporated. All rights reserved.
+* See LICENSE.md in the project root for license terms and full copyright notice.
+*--------------------------------------------------------------------------------------------*/
+export * from "./Args";
+export * from "./LoggerCategory";
+export * from "./ConnectorRunner";
+export * from "./BaseConnector";
+export * from "./Synchronizer";
+
+/** @docs-package-description
+ * The connector-framework package contains classes for [authoring iTwin Connectors]($docs/learning/WriteAConnector.md).
+ */
+
+/**
+ * @docs-group-description Args
+ * Classes for storing the command line arguments for an iTwin Connector.
+ */
+
+/**
+ * @docs-group-description BaseConnector
+ * The base class for all iTwin Connectors.
+ */
+
+/**
+ * @docs-group-description ConnectorIssueReporter
+ * Class for reporting an iTwin Connector's status and/or errors back to orchestrators or othe callers/launchers of Connectors.
+ */
+
+/**
+ * @docs-group-description ConnectorRunner
+ * Class responsible for loading the connector from a JavaScript source file and running it.
+ */
+
+/**
+ * @docs-group-description Framework
+ * Class describing the overall package as an aggregation of the various component classes: ConnectorRunner, BaseConnector, Synchronizer, etc.
+ */
+
+/**
+ * @docs-group-description Logging
+ * Module for providing messages to connector developers, testers and users of a range of severity levels from informational to error level.
+ */
+
+/**
+ * @docs-group-description SqliteIssueReporter
+ * A Subclass of a ConnectorIssueReporter for SQLite related issues.
+ */
+
+/**
+ * @docs-group-description ConnectorAuthenticationManager
+ * A class for encapsulating and initializing auth clients and the retrieving and caching of tokens.
+ */
+