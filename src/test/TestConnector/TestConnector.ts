
/*---------------------------------------------------------------------------------------------
* Copyright (c) Bentley Systems, Incorporated. All rights reserved.
* See LICENSE.md in the project root for license terms and full copyright notice.
*--------------------------------------------------------------------------------------------*/
<<<<<<< HEAD
import { AccessToken, assert, Id64String, IModelStatus, Logger } from "@itwin/core-bentley";
//import { AuthorizedClientRequestContext } from "@bentley/itwin-client";
import {
  CategorySelector, DefinitionModel, DefinitionPartition, DisplayStyle3d, DisplayStyleCreationOptions, ElementGroupsMembers, GeometryPart, GroupInformationPartition, IModelDb, IModelJsFs,
  ModelSelector, OrthographicViewDefinition, PhysicalElement, PhysicalModel, PhysicalPartition, RelationshipProps, RenderMaterialElement, RepositoryLink, SpatialCategory, SubCategory, SubjectOwnsPartitionElements,
} from "@itwin/core-backend";
import { CodeScopeSpec, CodeSpec, ColorByName, ColorDef, ColorDefProps, GeometryPartProps, GeometryStreamBuilder, IModel, IModelError, InformationPartitionElementProps, RenderMode, SubCategoryAppearance, ViewFlags } from "@itwin/core-common";
import { Box, Cone, LinearSweep, Loop, Point3d, SolidPrimitive, StandardViewIndex, Vector3d } from "@itwin/core-geometry";
=======
import { assert, ClientRequestContext, Id64String, IModelStatus, Logger } from "@bentley/bentleyjs-core";
import { AuthorizedClientRequestContext } from "@bentley/itwin-client";
import {
  CategorySelector, DefinitionModel, DefinitionPartition, DisplayStyle3d, DisplayStyleCreationOptions, ElementGroupsMembers, GeometryPart, GroupInformationPartition, IModelDb, IModelJsFs,
  ModelSelector, OrthographicViewDefinition, PhysicalElement, PhysicalModel, PhysicalPartition, RelationshipProps, RenderMaterialElement, RepositoryLink, SpatialCategory, SubCategory, SubjectOwnsPartitionElements,
} from "@bentley/imodeljs-backend";
import { CodeScopeSpec, CodeSpec, ColorByName, ColorDef, ColorDefProps, GeometryPartProps, GeometryStreamBuilder, IModel, IModelError, InformationPartitionElementProps, RenderMode, SubCategoryAppearance, ViewFlags } from "@bentley/imodeljs-common";
import { Box, Cone, LinearSweep, Loop, Point3d, SolidPrimitive, StandardViewIndex, Vector3d } from "@bentley/geometry-core";
>>>>>>> 582ad823

import { ItemState, SourceItem, SynchronizationResults } from "../../Synchronizer";
import { BaseConnector } from "../../BaseConnector";
import { TestConnectorLoggerCategory } from "./TestConnectorLoggerCategory";
import { TestConnectorSchema } from "./TestConnectorSchema";
import { TestConnectorGroupModel } from "./TestConnectorModels";
import {
  Categories, CodeSpecs, EquilateralTriangleTile, GeometryParts, IsoscelesTriangleTile, LargeSquareTile, Materials, RectangleTile, RightTriangleTile, SmallSquareTile,
  TestConnectorGroup, TestConnectorGroupProps, TestConnectorPhysicalElement,
} from "./TestConnectorElements";
import { Casings, EquilateralTriangleCasing, IsoscelesTriangleCasing, LargeSquareCasing, QuadCasing, RectangleCasing, RectangularMagnetCasing, RightTriangleCasing, SmallSquareCasing, TriangleCasing } from "./TestConnectorGeometry";
import * as hash from "object-hash";
import * as fs from "fs";

const loggerCategory: string = TestConnectorLoggerCategory.Connector;

export default class TestConnector extends BaseConnector {

  private _data: any;
  private _sourceDataState: ItemState = ItemState.New;
  private _sourceData?: string;
  private _repositoryLink?: RepositoryLink;

  public static override async create(): Promise<TestConnector> {
    return new TestConnector();
  }

  // eslint-disable-next-line @typescript-eslint/naming-convention
  private get repositoryLink(): RepositoryLink {
    assert(this._repositoryLink !== undefined);
    return this._repositoryLink;
  }

  public async initializeJob(): Promise<void> {
    if (ItemState.New === this._sourceDataState) {
      this.createGroupModel();
      this.createPhysicalModel();
      this.createDefinitionModel();
    }
  }

  public async openSourceData(sourcePath: string): Promise<void> {
    // ignore the passed in source and open the test file
    const json = fs.readFileSync(sourcePath, "utf8");
    this._data = JSON.parse(json);
    this._sourceData = sourcePath;

    const documentStatus = this.getDocumentStatus(); // make sure the repository link is created now, while we are in the repository channel
    this._sourceDataState = documentStatus.itemState;
    this._repositoryLink = documentStatus.element;
  }

<<<<<<< HEAD
  public async importDomainSchema(_requestContext: AccessToken): Promise<any> {
=======
  public async importDomainSchema(_requestContext: AuthorizedClientRequestContext | ClientRequestContext): Promise<any> {
>>>>>>> 582ad823
    if (this._sourceDataState === ItemState.Unchanged) {
      return;
    }
    TestConnectorSchema.registerSchema();
    const fileName = TestConnectorSchema.schemaFilePath;
<<<<<<< HEAD
    await this.synchronizer.imodel.importSchemas([fileName]);
  }

  public async importDynamicSchema(requestContext: AccessToken): Promise<any> {
=======
    await this.synchronizer.imodel.importSchemas(_requestContext, [fileName]);
  }

  public async importDynamicSchema(requestContext: AuthorizedClientRequestContext | ClientRequestContext): Promise<any> {
>>>>>>> 582ad823
    if (null === requestContext)
      return;
  }

  // importDefinitions is for definitions that are written to shared models such as DictionaryModel
  public async importDefinitions(): Promise<any> {
    if (this._sourceDataState === ItemState.Unchanged) {
      return;
    }
    this.insertCodeSpecs();
  }

  public async updateExistingData() {
    const groupModelId = this.queryGroupModel();
    const physicalModelId = this.queryPhysicalModel();
    const definitionModelId = this.queryDefinitionModel();
    if (undefined === groupModelId || undefined === physicalModelId || undefined === definitionModelId) {
      const error = `Unable to find model Id for ${undefined === groupModelId ? ModelNames.Group : (undefined === physicalModelId ? ModelNames.Physical : ModelNames.Definition)}`;
<<<<<<< HEAD
      throw new IModelError(IModelStatus.BadArg, error);
=======
      throw new IModelError(IModelStatus.BadArg, error, Logger.logError, loggerCategory);
>>>>>>> 582ad823
    }

    this.issueReporter?.reportIssue(physicalModelId, "source", "Warning", "Test", "Test Message", "Type");

    if (this._sourceDataState === ItemState.Unchanged) {
      return;
    }

    if (this._sourceDataState === ItemState.New) {
      this.insertCategories();
      this.insertMaterials();
      this.insertGeometryParts();
    }

    this.convertGroupElements(groupModelId);
    this.convertPhysicalElements(physicalModelId, definitionModelId, groupModelId);
    this.synchronizer.imodel.views.setDefaultViewId(this.createView(definitionModelId, physicalModelId, "TestConnectorView"));
  }
  public getApplicationId(): string {
    return "2661";
  }
  public getApplicationVersion(): string {
    return "1.0.0.0";
  }
  public getConnectorName(): string {
    return "TestConnector";
  }

  private getDocumentStatus(): SynchronizationResults {
    let timeStamp = Date.now();
    assert(this._sourceData !== undefined, "we should not be in this method if the source file has not yet been opened");
    const stat = IModelJsFs.lstatSync(this._sourceData); // will throw if this._sourceData names a file that does not exist. That would be a bug. Let it abort the job.
    if (undefined !== stat) {
      timeStamp = stat.mtimeMs;
    }

    const sourceItem: SourceItem = {
      id: this._sourceData,
      version: timeStamp.toString(),
    };
    const documentStatus = this.synchronizer.recordDocument(IModelDb.rootSubjectId, sourceItem);
    if (undefined === documentStatus) {
      const error = `Failed to retrieve a RepositoryLink for ${this._sourceData}`;
<<<<<<< HEAD
      throw new IModelError(IModelStatus.BadArg, error);
=======
      throw new IModelError(IModelStatus.BadArg, error, Logger.logError, loggerCategory);
>>>>>>> 582ad823
    }
    return documentStatus;
  }
  private createGroupModel(): Id64String {
    const existingId = this.queryGroupModel();
    if (undefined !== existingId) {
      return existingId;
    }
    // Create an InformationPartitionElement for the TestConnectorGroupModel to model
    const partitionProps: InformationPartitionElementProps = {
      classFullName: GroupInformationPartition.classFullName,
      model: IModel.repositoryModelId,
      parent: new SubjectOwnsPartitionElements(this.jobSubject.id),
      code: GroupInformationPartition.createCode(this.synchronizer.imodel, this.jobSubject.id, ModelNames.Group),
    };
    const partitionId = this.synchronizer.imodel.elements.insertElement(partitionProps);

    return this.synchronizer.imodel.models.insertModel({ classFullName: TestConnectorGroupModel.classFullName, modeledElement: { id: partitionId } });
  }

  private queryGroupModel(): Id64String | undefined {
    return this.synchronizer.imodel.elements.queryElementIdByCode(GroupInformationPartition.createCode(this.synchronizer.imodel, this.jobSubject.id, ModelNames.Group));

  }
  private createPhysicalModel(): Id64String {
    const existingId = this.queryPhysicalModel();
    if (undefined !== existingId) {
      return existingId;
    }

    const modelid = PhysicalModel.insert(this.synchronizer.imodel, this.jobSubject.id, ModelNames.Physical);

    // relate this model to the source data
    const relationshipProps: RelationshipProps = {
      sourceId: modelid,
      targetId: this.repositoryLink.id,
      classFullName: "BisCore.ElementHasLinks",
    };
    this.synchronizer.imodel.relationships.insertInstance(relationshipProps);
    return modelid;
  }

  private queryPhysicalModel(): Id64String | undefined {
    return this.synchronizer.imodel.elements.queryElementIdByCode(PhysicalPartition.createCode(this.synchronizer.imodel, this.jobSubject.id, ModelNames.Physical));
  }

  private createDefinitionModel(): Id64String {
    const existingId = this.queryDefinitionModel();
    if (undefined !== existingId) {
      return existingId;
    }

    // Create an InformationPartitionElement for the TestConnectorDefinitionModel to model
    const partitionProps: InformationPartitionElementProps = {
      classFullName: DefinitionPartition.classFullName,
      model: IModel.repositoryModelId,
      parent: new SubjectOwnsPartitionElements(this.jobSubject.id),
      code: DefinitionPartition.createCode(this.synchronizer.imodel, this.jobSubject.id, ModelNames.Definition),
    };
    const partitionId = this.synchronizer.imodel.elements.insertElement(partitionProps);

    return this.synchronizer.imodel.models.insertModel({ classFullName: DefinitionModel.classFullName, modeledElement: { id: partitionId } });
  }

  private queryDefinitionModel(): Id64String | undefined {
    const code = DefinitionPartition.createCode(this.synchronizer.imodel, this.jobSubject.id, ModelNames.Definition);
    return this.synchronizer.imodel.elements.queryElementIdByCode(code);
  }

  private insertCodeSpecs() {
    if (this.synchronizer.imodel.codeSpecs.hasName(CodeSpecs.Group)) {
      return;
    }
    const spec = CodeSpec.create(this.synchronizer.imodel, CodeSpecs.Group, CodeScopeSpec.Type.Model);
    this.synchronizer.imodel.codeSpecs.insert(spec);
  }

  private insertCategories() {
    const categoryId = this.insertCategory(Categories.Category, ColorByName.white);
    this.insertSubCategory(categoryId, Categories.Casing, ColorByName.white);
    this.insertSubCategory(categoryId, Categories.Magnet, ColorByName.darkGrey);
  }

  private insertCategory(name: string, colorDef: ColorDefProps): Id64String {
    const opts: SubCategoryAppearance.Props = {
      color: colorDef,
    };
    return SpatialCategory.insert(this.synchronizer.imodel, this.queryDefinitionModel()!, name, opts);
  }

  private insertSubCategory(categoryId: Id64String, name: string, colorDef: ColorDefProps) {
    const opts: SubCategoryAppearance.Props = {
      color: colorDef,
    };
    return SubCategory.insert(this.synchronizer.imodel, categoryId, name, opts);
  }

  private insertMaterials() {
    this.insertMaterial(Materials.ColoredPlastic, this.getColoredPlasticParams());
    this.insertMaterial(Materials.MagnetizedFerrite, this.getMagnetizedFerriteParams());
  }

  private insertMaterial(materialName: string, params: RenderMaterialElement.Params) {
    RenderMaterialElement.insert(this.synchronizer.imodel, this.queryDefinitionModel()!, materialName, params);
  }

  private getColoredPlasticParams(): RenderMaterialElement.Params {
    const params = new RenderMaterialElement.Params(Palettes.TestConnector);
    params.transmit = 0.5;
    return params;
  }

  private getMagnetizedFerriteParams(): RenderMaterialElement.Params {
    const params = new RenderMaterialElement.Params(Palettes.TestConnector);
    const darkGrey = this.toRgbFactor(ColorByName.darkGrey);
    params.specularColor = darkGrey;
    params.color = darkGrey;
    return params;
  }

  private toRgbFactor(color: number): number[] {
    const numbers = ColorDef.getColors(color);
    const factor: number[] = [
      numbers.r,
      numbers.g,
      numbers.b,
    ];
    return factor;
  }

  private insertGeometryParts() {
    const definitionModel = this.queryDefinitionModel()!;
    this.insertBox(definitionModel, new SmallSquareCasing());
    this.insertBox(definitionModel, new LargeSquareCasing());
    this.insertBox(definitionModel, new RectangleCasing());
    this.insertTriangle(definitionModel, new EquilateralTriangleCasing());
    this.insertTriangle(definitionModel, new IsoscelesTriangleCasing());
    this.insertTriangle(definitionModel, new RightTriangleCasing());
    this.insertBox(definitionModel, new RectangularMagnetCasing());
    this.insertCircularMagnet(definitionModel);
  }

  private insertBox(definitionModelId: Id64String, casing: QuadCasing) {
    const center = casing.center();
    const size = casing.size();
    const vectorX = Vector3d.unitX();
    const vectorY = Vector3d.unitY();
    const baseX = size.x;
    const baseY = size.y;
    const topX = size.x;
    const topY = size.y;
    const halfHeight: number = size.z / 2;

    const baseCenter = new Point3d(center.x, center.y, center.z - halfHeight);
    const topCenter = new Point3d(center.x, center.y, center.z + halfHeight);

    let baseOrigin = this.fromSumOf(baseCenter, vectorX, baseX * -0.5);
    baseOrigin = this.fromSumOf(baseOrigin, vectorY, baseY * -0.5);

    let topOrigin = this.fromSumOf(topCenter, vectorX, baseX * -0.5);
    topOrigin = this.fromSumOf(topOrigin, vectorY, baseY * -0.5);

    const box = Box.createDgnBox(baseOrigin, vectorX, vectorY, topOrigin, baseX, baseY, topX, topY, true);
    if (undefined === box) {
<<<<<<< HEAD
      throw new IModelError(IModelStatus.NoGeometry, `Unable to create geometry for ${casing.name()}`);
=======
      throw new IModelError(IModelStatus.NoGeometry, `Unable to create geometry for ${casing.name()}`, Logger.logError, loggerCategory);
>>>>>>> 582ad823
    }
    this.insertGeometry(definitionModelId, casing.name(), box);
  }

  private insertTriangle(definitionModelId: Id64String, casing: TriangleCasing) {
    const loop = Loop.createPolygon(casing.points());
    const sweep = LinearSweep.create(loop, casing.vec(), true);
    if (undefined === sweep) {
<<<<<<< HEAD
      throw new IModelError(IModelStatus.NoGeometry, `Unable to create geometry for ${casing.name()}`);
=======
      throw new IModelError(IModelStatus.NoGeometry, `Unable to create geometry for ${casing.name()}`, Logger.logError, loggerCategory);
>>>>>>> 582ad823
    }
    this.insertGeometry(definitionModelId, casing.name(), sweep);
  }

  private insertCircularMagnet(definitionModelId: Id64String) {
    const radius = Casings.MagnetRadius;
    const baseCenter = new Point3d(0.0, 0.0, -Casings.MagnetThickness / 2);
    const topCenter = new Point3d(0.0, 0.0, Casings.MagnetThickness / 2);
    const cone = Cone.createAxisPoints(baseCenter, topCenter, radius, radius, true);
    const name = GeometryParts.CircularMagnet;
    if (undefined === cone) {
<<<<<<< HEAD
      throw new IModelError(IModelStatus.NoGeometry, `Unable to create geometry for ${name}`);
=======
      throw new IModelError(IModelStatus.NoGeometry, `Unable to create geometry for ${name}`, Logger.logError, loggerCategory);
>>>>>>> 582ad823
    }
    this.insertGeometry(definitionModelId, name, cone);
  }

  private insertGeometry(definitionModelId: Id64String, name: string, primitive: SolidPrimitive): Id64String {
    const geometryStreamBuilder = new GeometryStreamBuilder();
    geometryStreamBuilder.appendGeometry(primitive);

    const geometryPartProps: GeometryPartProps = {
      classFullName: GeometryPart.classFullName,
      model: definitionModelId,
      code: GeometryPart.createCode(this.synchronizer.imodel, definitionModelId, name),
      geom: geometryStreamBuilder.geometryStream,
    };
    return this.synchronizer.imodel.elements.insertElement(geometryPartProps);
  }

  private fromSumOf(p: Point3d, v: Vector3d, scale: number): Point3d {
    const result = new Point3d();
    result.x = p.x + v.x * scale;
    result.y = p.y + v.y * scale;
    result.z = p.z + v.z * scale;
    return result;
  }

  private convertGroupElements(groupModelId: Id64String) {
    for (const group of this._data.Groups) {
      const str = JSON.stringify(group);
      const sourceItem: SourceItem = {
        id: group.guid,
        checksum: hash.MD5(str),
      };
      const results = this.synchronizer.detectChanges(groupModelId, "Group", sourceItem);
      if (results.state === ItemState.Unchanged) {
        this.synchronizer.onElementSeen(results.id!);
        continue;
      }
      if (group.name === undefined) {
<<<<<<< HEAD
        throw new IModelError(IModelStatus.BadArg, "Name undefined for TestConnector group");
=======
        throw new IModelError(IModelStatus.BadArg, "Name undefined for TestConnector group", Logger.logError, loggerCategory);
>>>>>>> 582ad823
      }

      const code = TestConnectorGroup.createCode(this.synchronizer.imodel, groupModelId, group.name);
      const props: TestConnectorGroupProps = {
        classFullName: TestConnectorGroup.classFullName,
        model: groupModelId,
        code,
        groupType: group.groupType,
        manufactureDate: group.manufactureDate,
        manufactureLocation: group.manufactureLocation,
      };
      const sync: SynchronizationResults = {
        element: this.synchronizer.imodel.elements.createElement(props),
        itemState: results.state,
      };
      if (results.id !== undefined) // in case this is an update
        sync.element.id = results.id;
      this.synchronizer.updateIModel(sync, groupModelId, sourceItem, "Group");
    }
  }

  private convertPhysicalElements(physicalModelId: Id64String, definitionModelId: Id64String, groupModelId: Id64String) {
    for (const shape of Object.keys(this._data.Tiles)) {
      if (Array.isArray(this._data.Tiles[shape])) {
        for (const tile of this._data.Tiles[shape]) {
          this.convertTile(physicalModelId, definitionModelId, groupModelId, tile, shape);
        }
      } else {
        this.convertTile(physicalModelId, definitionModelId, groupModelId, this._data.Tiles[shape], shape);
      }
    }
  }

  private convertTile(physicalModelId: Id64String, definitionModelId: Id64String, groupModelId: Id64String, tile: any, shape: string) {
    const str = JSON.stringify(tile);
    const sourceItem: SourceItem = {
      id: tile.guid,
      checksum: hash.MD5(str),
    };
    const results = this.synchronizer.detectChanges(physicalModelId, "Tile", sourceItem);
    if (results.state === ItemState.Unchanged) {
      this.synchronizer.onElementSeen(results.id!);
      return;
    }
    if (tile.casingMaterial === undefined) {
<<<<<<< HEAD
      throw new IModelError(IModelStatus.BadArg, `casingMaterial undefined for TestConnector Tile ${tile.guid}`);
=======
      throw new IModelError(IModelStatus.BadArg, `casingMaterial undefined for TestConnector Tile ${tile.guid}`, Logger.logError, loggerCategory);
>>>>>>> 582ad823
    }

    let element: PhysicalElement;
    switch (shape) {
      case "SmallSquareTile":
        element = SmallSquareTile.create(this.synchronizer.imodel, physicalModelId, definitionModelId, tile);
        break;
      case "LargeSquareTile":
        element = LargeSquareTile.create(this.synchronizer.imodel, physicalModelId, definitionModelId, tile);
        break;
      case "IsoscelesTriangleTile":
        element = IsoscelesTriangleTile.create(this.synchronizer.imodel, physicalModelId, definitionModelId, tile);
        break;
      case "EquilateralTriangleTile":
        element = EquilateralTriangleTile.create(this.synchronizer.imodel, physicalModelId, definitionModelId, tile);
        break;
      case "RightTriangleTile":
        element = RightTriangleTile.create(this.synchronizer.imodel, physicalModelId, definitionModelId, tile);
        break;
      case "RectangleTile":
        element = RectangleTile.create(this.synchronizer.imodel, physicalModelId, definitionModelId, tile);
        break;
      default:
<<<<<<< HEAD
        throw new IModelError(IModelStatus.BadArg, `unknown tile shape ${shape}`);
=======
        throw new IModelError(IModelStatus.BadArg, `unknown tile shape ${shape}`, Logger.logError, loggerCategory);
>>>>>>> 582ad823
    }
    if (undefined !== results.id) {
      element.id = results.id;
    }
    const sync: SynchronizationResults = {
      element,
      itemState: results.state,
    };
    this.synchronizer.updateIModel(sync, physicalModelId, sourceItem, "Tile");
    if (!tile.hasOwnProperty("Group")) {
      return;
    }

    // for testing purposes only: double check that what I calculated is what was saved in the briefcase
    const persistentTile = this.synchronizer.imodel.elements.getElement<TestConnectorPhysicalElement>(sync.element.id);
    assert(persistentTile.placement.origin.isExactEqual((sync.element as TestConnectorPhysicalElement).placement.origin));

    const groupCode = TestConnectorGroup.createCode(this.synchronizer.imodel, groupModelId, tile.Group);
    const groupElement = this.synchronizer.imodel.elements.queryElementIdByCode(groupCode);
    assert(groupElement !== undefined);
    let doCreate = results.state === ItemState.New;
    if (results.state === ItemState.Changed) {
      try {
        ElementGroupsMembers.getInstance(this.synchronizer.imodel, { sourceId: groupElement, targetId: element.id });
        doCreate = false;
      } catch (err) {
        doCreate = true;
      }
    }
    if (doCreate) {
      const rel = ElementGroupsMembers.create(this.synchronizer.imodel, groupElement, sync.element.id);
      rel.insert();
    }

  }

  private createView(definitionModelId: Id64String, physicalModelId: Id64String, name: string): Id64String {
    const code = OrthographicViewDefinition.createCode(this.synchronizer.imodel, definitionModelId, name);
    const viewId = this.synchronizer.imodel.elements.queryElementIdByCode(code);
    if (undefined !== viewId) {
      return viewId;
    }

    const categorySelectorId = this.createCategorySelector(definitionModelId);
    const modelSelectorId = this.createModelSelector(definitionModelId, physicalModelId);
    const displayStyleId = this.createDisplayStyle(definitionModelId);
    const view = OrthographicViewDefinition.create(this.synchronizer.imodel, definitionModelId, name, modelSelectorId, categorySelectorId, displayStyleId, this.synchronizer.imodel.projectExtents, StandardViewIndex.Iso);
    view.insert();
    return view.id;
  }

  private createCategorySelector(definitionModelId: Id64String): Id64String {
    const code = CategorySelector.createCode(this.synchronizer.imodel, definitionModelId, "Default");
    const selectorId = this.synchronizer.imodel.elements.queryElementIdByCode(code);
    if (undefined !== selectorId) {
      return selectorId;
    }

    const categoryId = SpatialCategory.queryCategoryIdByName(this.synchronizer.imodel, definitionModelId, Categories.Category);
    if (undefined === categoryId) {
<<<<<<< HEAD
      throw new IModelError(IModelStatus.BadElement, "Unable to find TestConnector Category");
=======
      throw new IModelError(IModelStatus.BadElement, "Unable to find TestConnector Category", Logger.logError, loggerCategory);
>>>>>>> 582ad823
    }
    return CategorySelector.insert(this.synchronizer.imodel, definitionModelId, "Default", [categoryId]);
  }

  private createModelSelector(definitionModelId: Id64String, physicalModelId: Id64String): Id64String {
    const code = ModelSelector.createCode(this.synchronizer.imodel, definitionModelId, "Default");
    const selectorId = this.synchronizer.imodel.elements.queryElementIdByCode(code);
    if (undefined !== selectorId) {
      return selectorId;
    }
    return ModelSelector.insert(this.synchronizer.imodel, definitionModelId, "Default", [physicalModelId]);
  }

  private createDisplayStyle(definitionModelId: Id64String): Id64String {
    const code = DisplayStyle3d.createCode(this.synchronizer.imodel, definitionModelId, "Default");
    const displayStyleId = this.synchronizer.imodel.elements.queryElementIdByCode(code);
    if (undefined !== displayStyleId) {
      return displayStyleId;
    }
<<<<<<< HEAD
    const viewFlags: ViewFlags = new ViewFlags({renderMode: RenderMode.SmoothShade});
=======
    const viewFlags: ViewFlags = new ViewFlags();
    viewFlags.renderMode = RenderMode.SmoothShade;
>>>>>>> 582ad823
    const options: DisplayStyleCreationOptions = {
      backgroundColor: ColorDef.fromTbgr(ColorByName.white),
      viewFlags,
    };
    const displayStyle: DisplayStyle3d = DisplayStyle3d.create(this.synchronizer.imodel, definitionModelId, "Default", options);
    displayStyle.insert();
    return displayStyle.id;
  }
}

export enum ModelNames {
  Physical = "TestConnector_Physical",
  Definition = "TestConnector_Definitions",
  Group = "TestConnector_Groups",
}

enum Palettes {
  TestConnector = "TestConnector", // eslint-disable-line @typescript-eslint/no-shadow
}
<|MERGE_RESOLUTION|>--- conflicted
+++ resolved
@@ -3,7 +3,6 @@
 * Copyright (c) Bentley Systems, Incorporated. All rights reserved.
 * See LICENSE.md in the project root for license terms and full copyright notice.
 *--------------------------------------------------------------------------------------------*/
-<<<<<<< HEAD
 import { AccessToken, assert, Id64String, IModelStatus, Logger } from "@itwin/core-bentley";
 //import { AuthorizedClientRequestContext } from "@bentley/itwin-client";
 import {
@@ -12,16 +11,6 @@
 } from "@itwin/core-backend";
 import { CodeScopeSpec, CodeSpec, ColorByName, ColorDef, ColorDefProps, GeometryPartProps, GeometryStreamBuilder, IModel, IModelError, InformationPartitionElementProps, RenderMode, SubCategoryAppearance, ViewFlags } from "@itwin/core-common";
 import { Box, Cone, LinearSweep, Loop, Point3d, SolidPrimitive, StandardViewIndex, Vector3d } from "@itwin/core-geometry";
-=======
-import { assert, ClientRequestContext, Id64String, IModelStatus, Logger } from "@bentley/bentleyjs-core";
-import { AuthorizedClientRequestContext } from "@bentley/itwin-client";
-import {
-  CategorySelector, DefinitionModel, DefinitionPartition, DisplayStyle3d, DisplayStyleCreationOptions, ElementGroupsMembers, GeometryPart, GroupInformationPartition, IModelDb, IModelJsFs,
-  ModelSelector, OrthographicViewDefinition, PhysicalElement, PhysicalModel, PhysicalPartition, RelationshipProps, RenderMaterialElement, RepositoryLink, SpatialCategory, SubCategory, SubjectOwnsPartitionElements,
-} from "@bentley/imodeljs-backend";
-import { CodeScopeSpec, CodeSpec, ColorByName, ColorDef, ColorDefProps, GeometryPartProps, GeometryStreamBuilder, IModel, IModelError, InformationPartitionElementProps, RenderMode, SubCategoryAppearance, ViewFlags } from "@bentley/imodeljs-common";
-import { Box, Cone, LinearSweep, Loop, Point3d, SolidPrimitive, StandardViewIndex, Vector3d } from "@bentley/geometry-core";
->>>>>>> 582ad823
 
 import { ItemState, SourceItem, SynchronizationResults } from "../../Synchronizer";
 import { BaseConnector } from "../../BaseConnector";
@@ -74,27 +63,17 @@
     this._repositoryLink = documentStatus.element;
   }
 
-<<<<<<< HEAD
   public async importDomainSchema(_requestContext: AccessToken): Promise<any> {
-=======
-  public async importDomainSchema(_requestContext: AuthorizedClientRequestContext | ClientRequestContext): Promise<any> {
->>>>>>> 582ad823
+
     if (this._sourceDataState === ItemState.Unchanged) {
       return;
     }
     TestConnectorSchema.registerSchema();
     const fileName = TestConnectorSchema.schemaFilePath;
-<<<<<<< HEAD
     await this.synchronizer.imodel.importSchemas([fileName]);
   }
 
   public async importDynamicSchema(requestContext: AccessToken): Promise<any> {
-=======
-    await this.synchronizer.imodel.importSchemas(_requestContext, [fileName]);
-  }
-
-  public async importDynamicSchema(requestContext: AuthorizedClientRequestContext | ClientRequestContext): Promise<any> {
->>>>>>> 582ad823
     if (null === requestContext)
       return;
   }
@@ -113,11 +92,7 @@
     const definitionModelId = this.queryDefinitionModel();
     if (undefined === groupModelId || undefined === physicalModelId || undefined === definitionModelId) {
       const error = `Unable to find model Id for ${undefined === groupModelId ? ModelNames.Group : (undefined === physicalModelId ? ModelNames.Physical : ModelNames.Definition)}`;
-<<<<<<< HEAD
       throw new IModelError(IModelStatus.BadArg, error);
-=======
-      throw new IModelError(IModelStatus.BadArg, error, Logger.logError, loggerCategory);
->>>>>>> 582ad823
     }
 
     this.issueReporter?.reportIssue(physicalModelId, "source", "Warning", "Test", "Test Message", "Type");
@@ -161,11 +136,7 @@
     const documentStatus = this.synchronizer.recordDocument(IModelDb.rootSubjectId, sourceItem);
     if (undefined === documentStatus) {
       const error = `Failed to retrieve a RepositoryLink for ${this._sourceData}`;
-<<<<<<< HEAD
       throw new IModelError(IModelStatus.BadArg, error);
-=======
-      throw new IModelError(IModelStatus.BadArg, error, Logger.logError, loggerCategory);
->>>>>>> 582ad823
     }
     return documentStatus;
   }
@@ -330,11 +301,7 @@
 
     const box = Box.createDgnBox(baseOrigin, vectorX, vectorY, topOrigin, baseX, baseY, topX, topY, true);
     if (undefined === box) {
-<<<<<<< HEAD
       throw new IModelError(IModelStatus.NoGeometry, `Unable to create geometry for ${casing.name()}`);
-=======
-      throw new IModelError(IModelStatus.NoGeometry, `Unable to create geometry for ${casing.name()}`, Logger.logError, loggerCategory);
->>>>>>> 582ad823
     }
     this.insertGeometry(definitionModelId, casing.name(), box);
   }
@@ -343,11 +310,7 @@
     const loop = Loop.createPolygon(casing.points());
     const sweep = LinearSweep.create(loop, casing.vec(), true);
     if (undefined === sweep) {
-<<<<<<< HEAD
       throw new IModelError(IModelStatus.NoGeometry, `Unable to create geometry for ${casing.name()}`);
-=======
-      throw new IModelError(IModelStatus.NoGeometry, `Unable to create geometry for ${casing.name()}`, Logger.logError, loggerCategory);
->>>>>>> 582ad823
     }
     this.insertGeometry(definitionModelId, casing.name(), sweep);
   }
@@ -359,11 +322,7 @@
     const cone = Cone.createAxisPoints(baseCenter, topCenter, radius, radius, true);
     const name = GeometryParts.CircularMagnet;
     if (undefined === cone) {
-<<<<<<< HEAD
       throw new IModelError(IModelStatus.NoGeometry, `Unable to create geometry for ${name}`);
-=======
-      throw new IModelError(IModelStatus.NoGeometry, `Unable to create geometry for ${name}`, Logger.logError, loggerCategory);
->>>>>>> 582ad823
     }
     this.insertGeometry(definitionModelId, name, cone);
   }
@@ -402,11 +361,7 @@
         continue;
       }
       if (group.name === undefined) {
-<<<<<<< HEAD
         throw new IModelError(IModelStatus.BadArg, "Name undefined for TestConnector group");
-=======
-        throw new IModelError(IModelStatus.BadArg, "Name undefined for TestConnector group", Logger.logError, loggerCategory);
->>>>>>> 582ad823
       }
 
       const code = TestConnectorGroup.createCode(this.synchronizer.imodel, groupModelId, group.name);
@@ -452,11 +407,7 @@
       return;
     }
     if (tile.casingMaterial === undefined) {
-<<<<<<< HEAD
       throw new IModelError(IModelStatus.BadArg, `casingMaterial undefined for TestConnector Tile ${tile.guid}`);
-=======
-      throw new IModelError(IModelStatus.BadArg, `casingMaterial undefined for TestConnector Tile ${tile.guid}`, Logger.logError, loggerCategory);
->>>>>>> 582ad823
     }
 
     let element: PhysicalElement;
@@ -480,11 +431,7 @@
         element = RectangleTile.create(this.synchronizer.imodel, physicalModelId, definitionModelId, tile);
         break;
       default:
-<<<<<<< HEAD
         throw new IModelError(IModelStatus.BadArg, `unknown tile shape ${shape}`);
-=======
-        throw new IModelError(IModelStatus.BadArg, `unknown tile shape ${shape}`, Logger.logError, loggerCategory);
->>>>>>> 582ad823
     }
     if (undefined !== results.id) {
       element.id = results.id;
@@ -545,11 +492,7 @@
 
     const categoryId = SpatialCategory.queryCategoryIdByName(this.synchronizer.imodel, definitionModelId, Categories.Category);
     if (undefined === categoryId) {
-<<<<<<< HEAD
       throw new IModelError(IModelStatus.BadElement, "Unable to find TestConnector Category");
-=======
-      throw new IModelError(IModelStatus.BadElement, "Unable to find TestConnector Category", Logger.logError, loggerCategory);
->>>>>>> 582ad823
     }
     return CategorySelector.insert(this.synchronizer.imodel, definitionModelId, "Default", [categoryId]);
   }
@@ -569,12 +512,7 @@
     if (undefined !== displayStyleId) {
       return displayStyleId;
     }
-<<<<<<< HEAD
     const viewFlags: ViewFlags = new ViewFlags({renderMode: RenderMode.SmoothShade});
-=======
-    const viewFlags: ViewFlags = new ViewFlags();
-    viewFlags.renderMode = RenderMode.SmoothShade;
->>>>>>> 582ad823
     const options: DisplayStyleCreationOptions = {
       backgroundColor: ColorDef.fromTbgr(ColorByName.white),
       viewFlags,
