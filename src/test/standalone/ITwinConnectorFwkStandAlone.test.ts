/*---------------------------------------------------------------------------------------------
* Copyright (c) Bentley Systems, Incorporated. All rights reserved.
* See LICENSE.md in the project root for license terms and full copyright notice.
*--------------------------------------------------------------------------------------------*/

import { expect } from "chai";
import * as fs from "fs";
import { IModelJsFs, SnapshotDb } from "@bentley/imodeljs-backend";
import { Logger, BentleyStatus } from "@bentley/bentleyjs-core";
import { KnownTestLocations } from "../KnownTestLocations";
import { ConnectorJobDefArgs, ConnectorRunner } from "../../ConnectorRunner";
<<<<<<< HEAD
import { SqliteIssueReporter } from "../../SqliteIssueReporter";

=======
import * as utils from "../ConnectorTestUtils";
>>>>>>> 914a4ed2
import * as path from "path";

describe("iTwin Connector Fwk StandAlone", () => {

  before(async () => {
    if (!IModelJsFs.existsSync(KnownTestLocations.outputDir))
      IModelJsFs.mkdirSync(KnownTestLocations.outputDir);

    await utils.startBackend();
    utils.setupLogging();
  });

  after(async () => {
    await utils.shutdownBackend();
  });

  it("Should create empty snapshot and synchronize source data", async () => {
    const connectorJobDef = new ConnectorJobDefArgs();
    const assetFile = path.join(KnownTestLocations.assetsDir, "TestConnector.json");
    connectorJobDef.sourcePath = assetFile;
    connectorJobDef.connectorModule = "./test/integration/TestiTwinConnector.js";
    connectorJobDef.outputDir = KnownTestLocations.outputDir;
    connectorJobDef.isSnapshot = true;

    const runner = new ConnectorRunner(connectorJobDef);
    const fileName = `${path.basename(assetFile, path.extname(assetFile))}.bim`;
    const filePath = path.join(KnownTestLocations.outputDir, fileName);
    const issueReporter = new SqliteIssueReporter("37c91053-2257-4976-bf7e-e567d5725fad", "5f7e765f-e3db-4f97-91c5-f344d664e066", "6dd55743-0c78-42ee-be50-558294a752c1", "TestBridge.json", KnownTestLocations.outputDir, undefined, assetFile);
    issueReporter.recordSourceFileInfo("TestBridge.json", "TestBridge", "TestBridge", "itemType", "dataSource", "state", "failureReason", true, 200, true);
    runner.setIssueReporter(issueReporter);
    const status = await runner.synchronize();
    expect(status === BentleyStatus.SUCCESS);
    const imodel = SnapshotDb.openFile(filePath);
    utils.verifyIModel(imodel, connectorJobDef);

    imodel.close();
  });

  it("Should fail and create a error file", async () => {
    const connectorJobDef = new ConnectorJobDefArgs();
    connectorJobDef.sourcePath = undefined;
    connectorJobDef.connectorModule = "./test/integration/TestiTwinConnector.js";
    connectorJobDef.outputDir = KnownTestLocations.outputDir;
    connectorJobDef.isSnapshot = true;

    const runner = new ConnectorRunner(connectorJobDef);
    const fileName = `SyncError.json`;
    try{
      await runner.synchronize();
    } catch (error) {
      expect(error.message).to.eql("Source path is not defined");
    }
    expect(fs.statSync(path.join(KnownTestLocations.outputDir, fileName)).isFile());
  });
});
<|MERGE_RESOLUTION|>--- conflicted
+++ resolved
@@ -1,72 +1,69 @@
-/*---------------------------------------------------------------------------------------------
-* Copyright (c) Bentley Systems, Incorporated. All rights reserved.
-* See LICENSE.md in the project root for license terms and full copyright notice.
-*--------------------------------------------------------------------------------------------*/
-
-import { expect } from "chai";
-import * as fs from "fs";
-import { IModelJsFs, SnapshotDb } from "@bentley/imodeljs-backend";
-import { Logger, BentleyStatus } from "@bentley/bentleyjs-core";
-import { KnownTestLocations } from "../KnownTestLocations";
-import { ConnectorJobDefArgs, ConnectorRunner } from "../../ConnectorRunner";
-<<<<<<< HEAD
-import { SqliteIssueReporter } from "../../SqliteIssueReporter";
-
-=======
-import * as utils from "../ConnectorTestUtils";
->>>>>>> 914a4ed2
-import * as path from "path";
-
-describe("iTwin Connector Fwk StandAlone", () => {
-
-  before(async () => {
-    if (!IModelJsFs.existsSync(KnownTestLocations.outputDir))
-      IModelJsFs.mkdirSync(KnownTestLocations.outputDir);
-
-    await utils.startBackend();
-    utils.setupLogging();
-  });
-
-  after(async () => {
-    await utils.shutdownBackend();
-  });
-
-  it("Should create empty snapshot and synchronize source data", async () => {
-    const connectorJobDef = new ConnectorJobDefArgs();
-    const assetFile = path.join(KnownTestLocations.assetsDir, "TestConnector.json");
-    connectorJobDef.sourcePath = assetFile;
-    connectorJobDef.connectorModule = "./test/integration/TestiTwinConnector.js";
-    connectorJobDef.outputDir = KnownTestLocations.outputDir;
-    connectorJobDef.isSnapshot = true;
-
-    const runner = new ConnectorRunner(connectorJobDef);
-    const fileName = `${path.basename(assetFile, path.extname(assetFile))}.bim`;
-    const filePath = path.join(KnownTestLocations.outputDir, fileName);
-    const issueReporter = new SqliteIssueReporter("37c91053-2257-4976-bf7e-e567d5725fad", "5f7e765f-e3db-4f97-91c5-f344d664e066", "6dd55743-0c78-42ee-be50-558294a752c1", "TestBridge.json", KnownTestLocations.outputDir, undefined, assetFile);
-    issueReporter.recordSourceFileInfo("TestBridge.json", "TestBridge", "TestBridge", "itemType", "dataSource", "state", "failureReason", true, 200, true);
-    runner.setIssueReporter(issueReporter);
-    const status = await runner.synchronize();
-    expect(status === BentleyStatus.SUCCESS);
-    const imodel = SnapshotDb.openFile(filePath);
-    utils.verifyIModel(imodel, connectorJobDef);
-
-    imodel.close();
-  });
-
-  it("Should fail and create a error file", async () => {
-    const connectorJobDef = new ConnectorJobDefArgs();
-    connectorJobDef.sourcePath = undefined;
-    connectorJobDef.connectorModule = "./test/integration/TestiTwinConnector.js";
-    connectorJobDef.outputDir = KnownTestLocations.outputDir;
-    connectorJobDef.isSnapshot = true;
-
-    const runner = new ConnectorRunner(connectorJobDef);
-    const fileName = `SyncError.json`;
-    try{
-      await runner.synchronize();
-    } catch (error) {
-      expect(error.message).to.eql("Source path is not defined");
-    }
-    expect(fs.statSync(path.join(KnownTestLocations.outputDir, fileName)).isFile());
-  });
-});
+/*---------------------------------------------------------------------------------------------
+* Copyright (c) Bentley Systems, Incorporated. All rights reserved.
+* See LICENSE.md in the project root for license terms and full copyright notice.
+*--------------------------------------------------------------------------------------------*/
+
+import { expect } from "chai";
+import * as fs from "fs";
+import { IModelJsFs, SnapshotDb } from "@bentley/imodeljs-backend";
+import { Logger, BentleyStatus } from "@bentley/bentleyjs-core";
+import { KnownTestLocations } from "../KnownTestLocations";
+import { ConnectorJobDefArgs, ConnectorRunner } from "../../ConnectorRunner";
+import { SqliteIssueReporter } from "../../SqliteIssueReporter";
+
+import * as utils from "../ConnectorTestUtils";
+import * as path from "path";
+
+describe("iTwin Connector Fwk StandAlone", () => {
+
+  before(async () => {
+    if (!IModelJsFs.existsSync(KnownTestLocations.outputDir))
+      IModelJsFs.mkdirSync(KnownTestLocations.outputDir);
+
+    await utils.startBackend();
+    utils.setupLogging();
+  });
+
+  after(async () => {
+    await utils.shutdownBackend();
+  });
+
+  it("Should create empty snapshot and synchronize source data", async () => {
+    const connectorJobDef = new ConnectorJobDefArgs();
+    const assetFile = path.join(KnownTestLocations.assetsDir, "TestConnector.json");
+    connectorJobDef.sourcePath = assetFile;
+    connectorJobDef.connectorModule = "./test/integration/TestiTwinConnector.js";
+    connectorJobDef.outputDir = KnownTestLocations.outputDir;
+    connectorJobDef.isSnapshot = true;
+
+    const runner = new ConnectorRunner(connectorJobDef);
+    const fileName = `${path.basename(assetFile, path.extname(assetFile))}.bim`;
+    const filePath = path.join(KnownTestLocations.outputDir, fileName);
+    const issueReporter = new SqliteIssueReporter("37c91053-2257-4976-bf7e-e567d5725fad", "5f7e765f-e3db-4f97-91c5-f344d664e066", "6dd55743-0c78-42ee-be50-558294a752c1", "TestBridge.json", KnownTestLocations.outputDir, undefined, assetFile);
+    issueReporter.recordSourceFileInfo("TestBridge.json", "TestBridge", "TestBridge", "itemType", "dataSource", "state", "failureReason", true, 200, true);
+    runner.setIssueReporter(issueReporter);
+    const status = await runner.synchronize();
+    expect(status === BentleyStatus.SUCCESS);
+    const imodel = SnapshotDb.openFile(filePath);
+    utils.verifyIModel(imodel, connectorJobDef);
+
+    imodel.close();
+  });
+
+  it("Should fail and create a error file", async () => {
+    const connectorJobDef = new ConnectorJobDefArgs();
+    connectorJobDef.sourcePath = undefined;
+    connectorJobDef.connectorModule = "./test/integration/TestiTwinConnector.js";
+    connectorJobDef.outputDir = KnownTestLocations.outputDir;
+    connectorJobDef.isSnapshot = true;
+
+    const runner = new ConnectorRunner(connectorJobDef);
+    const fileName = `SyncError.json`;
+    try{
+      await runner.synchronize();
+    } catch (error) {
+      expect(error.message).to.eql("Source path is not defined");
+    }
+    expect(fs.statSync(path.join(KnownTestLocations.outputDir, fileName)).isFile());
+  });
+});