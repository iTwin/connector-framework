--- conflicted
+++ resolved
@@ -1,157 +1,140 @@
-/* eslint-disable no-console */
-/*---------------------------------------------------------------------------------------------
-* Copyright (c) Bentley Systems, Incorporated. All rights reserved.
-* See LICENSE.md in the project root for license terms and full copyright notice.
-*--------------------------------------------------------------------------------------------*/
-
-import { assert } from "chai";
-import * as path from "path";
-import { DbResult, Id64, Id64String, Logger, LogLevel } from "@bentley/bentleyjs-core";
-import { loadEnv } from "@bentley/config-loader";
-import { IModel } from "@bentley/imodeljs-common";
-import { ECSqlStatement, ExternalSourceAspect, IModelDb, IModelHost, IModelHostConfiguration, IModelJsFs, PhysicalPartition, Subject, SynchronizationConfigLink } from "@bentley/imodeljs-backend";
-import { ITwinClientLoggerCategory } from "@bentley/itwin-client";
-<<<<<<< HEAD
-import { CodeSpecs, RectangleTile, SmallSquareTile } from "./integration/TestConnectorElements"; 
-import { ModelNames } from "./integration/TestConnector"; 
-import { KnownTestLocations } from "./KnownTestLocations"; 
-=======
-import { CodeSpecs, RectangleTile, SmallSquareTile } from "./TestConnector/TestConnectorElements";
-import { ModelNames } from "./TestConnector/TestConnector";
-import { KnownTestLocations } from "./KnownTestLocations";
->>>>>>> a5f9e70d
-import { JobArgs } from "../Args";
-
-export function setupLogging() {
-  Logger.initializeToConsole();
-  configLogging();
-}
-
-export function setupLoggingWithAPIMRateTrap() {
-  const formatMetaData = (getMetaData?: () => any) => {
-    return getMetaData ? ` ${JSON.stringify(Logger.makeMetaData(getMetaData))}` : "";
-  };
-
-  let hubReqs = 0;
-  const resetIntervalId = setInterval(() => hubReqs = 0, 60 * 1000);
-
-  const logInfo = (category: string, message: string, getMetaData?: () => any) => {
-    if (category === ITwinClientLoggerCategory.Request && message.includes("api.bentley.com"))
-      hubReqs += 1;
-    if (hubReqs > 100)
-      throw new Error("Reached 100 requests per minute rate limit.");
-    console.log(`Info    |${category}| ${hubReqs}| ${message}${formatMetaData(getMetaData)}`);
-  };
-
-  Logger.initialize(
-    (category: string, message: string, getMetaData?: () => any): void => console.log(`Error   |${category}| ${message}${formatMetaData(getMetaData)}`),
-    (category: string, message: string, getMetaData?: () => any): void => console.log(`Warning |${category}| ${message}${formatMetaData(getMetaData)}`),
-    logInfo,
-    (category: string, message: string, getMetaData?: () => any): void => console.log(`Trace   |${category}| ${message}${formatMetaData(getMetaData)}`),
-  );
-
-  configLogging();
-
-  return () => clearInterval(resetIntervalId);
-}
-
-export async function startBackend(): Promise<void> {
-  loadEnv(path.join(__dirname, "..", "..", ".env"));
-  const config = new IModelHostConfiguration();
-  config.concurrentQuery.concurrent = 4; // for test restrict this to two threads. Making closing connection faster
-  config.cacheDir = KnownTestLocations.outputDir;
-  await IModelHost.startup(config);
-}
-
-export async function shutdownBackend() {
-  await IModelHost.shutdown();
-}
-
-function configLogging() {
-  const loggingConfigFile: string = process.env.imjs_test_logging_config || path.join(__dirname, "logging.config.json");
-
-  if (IModelJsFs.existsSync(loggingConfigFile)) {
-    // eslint-disable-next-line no-console
-    console.log(`Setting up logging levels from ${loggingConfigFile}`);
-    // eslint-disable-next-line @typescript-eslint/no-var-requires
-    const config = require(loggingConfigFile);
-    Logger.configureLevels(config);
-  } else {
-    // eslint-disable-next-line no-console
-    console.log(`You can set the environment variable imjs_test_logging_config to point to a logging configuration json file.`);
-    Logger.setLevelDefault(LogLevel.Warning);
-  }
-}
-
-<<<<<<< HEAD
-export function getCount(imodel: IModelDb, className: string) { 
-  let count = 0; 
-  imodel.withPreparedStatement(`SELECT count(*) AS [count] FROM ${className}`, (stmt: ECSqlStatement) => { assert.equal(DbResult.BE_SQLITE_ROW, stmt.step());
-  const row = stmt.getRow(); count = row.count; });
-  return count;
-}
-
-
-=======
-function getCount(imodel: IModelDb, className: string) {
-  let count = 0;
-  imodel.withPreparedStatement(`SELECT count(*) AS [count] FROM ${className}`, (stmt: ECSqlStatement) => {
-    assert.equal(DbResult.BE_SQLITE_ROW, stmt.step());
-    const row = stmt.getRow(); count = row.count;
-  });
-  return count;
-}
-
->>>>>>> a5f9e70d
-export function verifyIModel(imodel: IModelDb, jobArgs: JobArgs, isUpdate: boolean = false) {
-  // Confirm the schema was imported simply by trying to get the meta data for one of the classes.
-  assert.isDefined(imodel.getMetaData("TestConnector:TestConnectorGroup"));
-  assert.equal(1, getCount(imodel, "BisCore:RepositoryLink"));
-  assert.equal(1, getCount(imodel, "BisCore:PhysicalModel"));
-  assert.equal(1, getCount(imodel, "TestConnector:TestConnectorGroupModel"));
-  assert.equal(8, getCount(imodel, "BisCore:GeometryPart"));
-  assert.equal(1, getCount(imodel, "BisCore:SpatialCategory"));
-  assert.equal(2, getCount(imodel, "BisCore:RenderMaterial"));
-  assert.equal(2, getCount(imodel, "TestConnector:TestConnectorGroup"));
-  assert.equal(41, getCount(imodel, "TestConnector:TestConnectorPhysicalElement"));
-  assert.equal(6, getCount(imodel, "TestConnector:EquilateralTriangleTile"));
-  assert.equal(8, getCount(imodel, "TestConnector:IsoscelesTriangleTile"));
-  assert.equal(isUpdate ? 7 : 8, getCount(imodel, "TestConnector:LargeSquareTile"));
-  assert.equal(isUpdate ? 2 : 1, getCount(imodel, "TestConnector:RectangleTile"));
-  assert.equal(10, getCount(imodel, "TestConnector:RightTriangleTile"));
-  assert.equal(8, getCount(imodel, "TestConnector:SmallSquareTile"));
-  assert.equal(1, getCount(imodel, SynchronizationConfigLink.classFullName));
-
-  assert.isTrue(imodel.codeSpecs.hasName(CodeSpecs.Group));
-  const jobSubjectName = jobArgs.source;
-  const subjectId: Id64String = imodel.elements.queryElementIdByCode(Subject.createCode(imodel, IModel.rootSubjectId, jobSubjectName))!;
-  assert.isTrue(Id64.isValidId64(subjectId));
-
-  const physicalModelId = imodel.elements.queryElementIdByCode(PhysicalPartition.createCode(imodel, subjectId, ModelNames.Physical));
-  assert.isTrue(physicalModelId !== undefined);
-  assert.isTrue(Id64.isValidId64(physicalModelId!));
-
-  // Verify some elements
-  if (!isUpdate) {
-    const ids = ExternalSourceAspect.findBySource(imodel, physicalModelId!, "Tile", "e1aa3ec3-0c2e-4328-89d0-08e1b4d446c8");
-    assert.isTrue(Id64.isValidId64(ids.aspectId!));
-    assert.isTrue(Id64.isValidId64(ids.elementId!));
-    const tile = imodel.elements.getElement<SmallSquareTile>(ids.elementId!);
-    assert.equal(tile.condition, "New");
-  } else {
-    // Modified element
-    let ids = ExternalSourceAspect.findBySource(imodel, physicalModelId!, "Tile", "e1aa3ec3-0c2e-4328-89d0-08e1b4d446c8");
-    assert.isTrue(Id64.isValidId64(ids.aspectId!));
-    assert.isTrue(Id64.isValidId64(ids.elementId!));
-    let tile = imodel.elements.getElement<SmallSquareTile>(ids.elementId!);
-    assert.equal(tile.condition, "Scratched");
-
-    // New element
-    ids = ExternalSourceAspect.findBySource(imodel, physicalModelId!, "Tile", "5b51a06f-4026-4d0d-9674-d8428b118e9a");
-    assert.isTrue(Id64.isValidId64(ids.aspectId!));
-    assert.isTrue(Id64.isValidId64(ids.elementId!));
-    tile = imodel.elements.getElement<RectangleTile>(ids.elementId!);
-    assert.equal(tile.placement.origin.x, 1.0);
-    assert.equal(tile.placement.origin.y, 2.0);
-  }
-}
+/* eslint-disable no-console */
+/*---------------------------------------------------------------------------------------------
+* Copyright (c) Bentley Systems, Incorporated. All rights reserved.
+* See LICENSE.md in the project root for license terms and full copyright notice.
+*--------------------------------------------------------------------------------------------*/
+
+import { assert } from "chai";
+import * as path from "path";
+import { DbResult, Id64, Id64String, Logger, LogLevel } from "@bentley/bentleyjs-core";
+import { loadEnv } from "@bentley/config-loader";
+import { IModel } from "@bentley/imodeljs-common";
+import { ECSqlStatement, ExternalSourceAspect, IModelDb, IModelHost, IModelHostConfiguration, IModelJsFs, PhysicalPartition, Subject, SynchronizationConfigLink } from "@bentley/imodeljs-backend";
+import { ITwinClientLoggerCategory } from "@bentley/itwin-client";
+import { CodeSpecs, RectangleTile, SmallSquareTile } from "./TestConnector/TestConnectorElements";
+import { ModelNames } from "./TestConnector/TestConnector";
+import { KnownTestLocations } from "./KnownTestLocations";
+import { JobArgs } from "../Args";
+
+export function setupLogging() {
+  Logger.initializeToConsole();
+  configLogging();
+}
+
+export function setupLoggingWithAPIMRateTrap() {
+  const formatMetaData = (getMetaData?: () => any) => {
+    return getMetaData ? ` ${JSON.stringify(Logger.makeMetaData(getMetaData))}` : "";
+  };
+
+  let hubReqs = 0;
+  const resetIntervalId = setInterval(() => hubReqs = 0, 60 * 1000);
+
+  const logInfo = (category: string, message: string, getMetaData?: () => any) => {
+    if (category === ITwinClientLoggerCategory.Request && message.includes("api.bentley.com"))
+      hubReqs += 1;
+    if (hubReqs > 100)
+      throw new Error("Reached 100 requests per minute rate limit.");
+    console.log(`Info    |${category}| ${hubReqs}| ${message}${formatMetaData(getMetaData)}`);
+  };
+
+  Logger.initialize(
+    (category: string, message: string, getMetaData?: () => any): void => console.log(`Error   |${category}| ${message}${formatMetaData(getMetaData)}`),
+    (category: string, message: string, getMetaData?: () => any): void => console.log(`Warning |${category}| ${message}${formatMetaData(getMetaData)}`),
+    logInfo,
+    (category: string, message: string, getMetaData?: () => any): void => console.log(`Trace   |${category}| ${message}${formatMetaData(getMetaData)}`),
+  );
+
+  configLogging();
+
+  return () => clearInterval(resetIntervalId);
+}
+
+export async function startBackend(): Promise<void> {
+  loadEnv(path.join(__dirname, "..", "..", ".env"));
+  const config = new IModelHostConfiguration();
+  config.concurrentQuery.concurrent = 4; // for test restrict this to two threads. Making closing connection faster
+  config.cacheDir = KnownTestLocations.outputDir;
+  await IModelHost.startup(config);
+}
+
+export async function shutdownBackend() {
+  await IModelHost.shutdown();
+}
+
+function configLogging() {
+  const loggingConfigFile: string = process.env.imjs_test_logging_config || path.join(__dirname, "logging.config.json");
+
+  if (IModelJsFs.existsSync(loggingConfigFile)) {
+    // eslint-disable-next-line no-console
+    console.log(`Setting up logging levels from ${loggingConfigFile}`);
+    // eslint-disable-next-line @typescript-eslint/no-var-requires
+    const config = require(loggingConfigFile);
+    Logger.configureLevels(config);
+  } else {
+    // eslint-disable-next-line no-console
+    console.log(`You can set the environment variable imjs_test_logging_config to point to a logging configuration json file.`);
+    Logger.setLevelDefault(LogLevel.Warning);
+  }
+}
+
+function getCount(imodel: IModelDb, className: string) {
+  let count = 0;
+  imodel.withPreparedStatement(`SELECT count(*) AS [count] FROM ${className}`, (stmt: ECSqlStatement) => {
+    assert.equal(DbResult.BE_SQLITE_ROW, stmt.step());
+    const row = stmt.getRow(); count = row.count;
+  });
+  return count;
+}
+
+export function verifyIModel(imodel: IModelDb, jobArgs: JobArgs, isUpdate: boolean = false) {
+  // Confirm the schema was imported simply by trying to get the meta data for one of the classes.
+  assert.isDefined(imodel.getMetaData("TestConnector:TestConnectorGroup"));
+  assert.equal(1, getCount(imodel, "BisCore:RepositoryLink"));
+  assert.equal(1, getCount(imodel, "BisCore:PhysicalModel"));
+  assert.equal(1, getCount(imodel, "TestConnector:TestConnectorGroupModel"));
+  assert.equal(8, getCount(imodel, "BisCore:GeometryPart"));
+  assert.equal(1, getCount(imodel, "BisCore:SpatialCategory"));
+  assert.equal(2, getCount(imodel, "BisCore:RenderMaterial"));
+  assert.equal(2, getCount(imodel, "TestConnector:TestConnectorGroup"));
+  assert.equal(41, getCount(imodel, "TestConnector:TestConnectorPhysicalElement"));
+  assert.equal(6, getCount(imodel, "TestConnector:EquilateralTriangleTile"));
+  assert.equal(8, getCount(imodel, "TestConnector:IsoscelesTriangleTile"));
+  assert.equal(isUpdate ? 7 : 8, getCount(imodel, "TestConnector:LargeSquareTile"));
+  assert.equal(isUpdate ? 2 : 1, getCount(imodel, "TestConnector:RectangleTile"));
+  assert.equal(10, getCount(imodel, "TestConnector:RightTriangleTile"));
+  assert.equal(8, getCount(imodel, "TestConnector:SmallSquareTile"));
+  assert.equal(1, getCount(imodel, SynchronizationConfigLink.classFullName));
+
+  assert.isTrue(imodel.codeSpecs.hasName(CodeSpecs.Group));
+  const jobSubjectName = jobArgs.source;
+  const subjectId: Id64String = imodel.elements.queryElementIdByCode(Subject.createCode(imodel, IModel.rootSubjectId, jobSubjectName))!;
+  assert.isTrue(Id64.isValidId64(subjectId));
+
+  const physicalModelId = imodel.elements.queryElementIdByCode(PhysicalPartition.createCode(imodel, subjectId, ModelNames.Physical));
+  assert.isTrue(physicalModelId !== undefined);
+  assert.isTrue(Id64.isValidId64(physicalModelId!));
+
+  // Verify some elements
+  if (!isUpdate) {
+    const ids = ExternalSourceAspect.findBySource(imodel, physicalModelId!, "Tile", "e1aa3ec3-0c2e-4328-89d0-08e1b4d446c8");
+    assert.isTrue(Id64.isValidId64(ids.aspectId!));
+    assert.isTrue(Id64.isValidId64(ids.elementId!));
+    const tile = imodel.elements.getElement<SmallSquareTile>(ids.elementId!);
+    assert.equal(tile.condition, "New");
+  } else {
+    // Modified element
+    let ids = ExternalSourceAspect.findBySource(imodel, physicalModelId!, "Tile", "e1aa3ec3-0c2e-4328-89d0-08e1b4d446c8");
+    assert.isTrue(Id64.isValidId64(ids.aspectId!));
+    assert.isTrue(Id64.isValidId64(ids.elementId!));
+    let tile = imodel.elements.getElement<SmallSquareTile>(ids.elementId!);
+    assert.equal(tile.condition, "Scratched");
+
+    // New element
+    ids = ExternalSourceAspect.findBySource(imodel, physicalModelId!, "Tile", "5b51a06f-4026-4d0d-9674-d8428b118e9a");
+    assert.isTrue(Id64.isValidId64(ids.aspectId!));
+    assert.isTrue(Id64.isValidId64(ids.elementId!));
+    tile = imodel.elements.getElement<RectangleTile>(ids.elementId!);
+    assert.equal(tile.placement.origin.x, 1.0);
+    assert.equal(tile.placement.origin.y, 2.0);
+  }
+}