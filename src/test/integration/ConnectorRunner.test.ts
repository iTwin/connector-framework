--- conflicted
+++ resolved
@@ -2,20 +2,11 @@
 * Copyright (c) Bentley Systems, Incorporated. All rights reserved.
 * See LICENSE.md in the project root for license terms and full copyright notice.
 *--------------------------------------------------------------------------------------------*/
-<<<<<<< HEAD
 import { AccessToken, BentleyStatus, Id64String, Logger } from "@itwin/core-bentley";
 import { BriefcaseDb, BriefcaseManager, IModelJsFs } from "@itwin/core-backend";
 import { NativeAppAuthorizationConfiguration } from "@itwin/core-common";
 import { getTestAccessToken, TestBrowserAuthorizationClientConfiguration } from "@itwin/oidc-signin-tool";
-import { expect } from "chai";
-=======
-import { assert, expect } from "chai";
-import { BentleyStatus, ClientRequestContext, Config, Id64String, Logger } from "@bentley/bentleyjs-core";
-import { AuthorizedBackendRequestContext, BriefcaseDb, BriefcaseManager, IModelJsFs } from "@bentley/imodeljs-backend";
-import { NativeAppAuthorizationConfiguration } from "@bentley/imodeljs-common";
-import { AccessToken } from "@bentley/itwin-client";
-import { getTestAccessToken, TestBrowserAuthorizationClientConfiguration } from "@bentley/oidc-signin-tool";
->>>>>>> 72b90a75
+import {  assert, expect  } from "chai";
 import { ConnectorRunner } from "../../ConnectorRunner";
 import { JobArgs, HubArgs, HubArgsProps } from "../../Args";
 import { KnownTestLocations } from "../KnownTestLocations";
@@ -29,14 +20,10 @@
   let testProjectId: Id64String;
   let testIModelId: Id64String;
   let testClientConfig: NativeAppAuthorizationConfiguration;
-<<<<<<< HEAD
   let token: AccessToken| undefined;
-
-=======
-  let requestContext: AuthorizedBackendRequestContext;
   // NEEDSWORK - fix integration tests seperately
   const skipIntegrationTests = true;
->>>>>>> 72b90a75
+
   before(async () => {
     await utils.startBackend();
     utils.setupLogging();
@@ -54,18 +41,14 @@
         email: process.env.test_user_name!,
         password: process.env.test_user_password!,
       };
-<<<<<<< HEAD
-      const token = await getTestAccessToken(testClientConfig as TestBrowserAuthorizationClientConfiguration, userCred);
-
-=======
 
       // NEEDSWORK - fix integration tests seperately
       if (skipIntegrationTests)
         return;
 
-      const token = await getTestAccessToken(testClientConfig as TestBrowserAuthorizationClientConfiguration, userCred, 102);
+      const token = await getTestAccessToken(testClientConfig as TestBrowserAuthorizationClientConfiguration, userCred);
       requestContext = new AuthorizedBackendRequestContext(token);
->>>>>>> 72b90a75
+
     } catch (error) {
       Logger.logError("Error", `Failed with error: ${error}`);
     }
@@ -182,4 +165,4 @@
 
     IModelJsFs.purgeDirSync(KnownTestLocations.outputDir);
   });
-});
+});