<<<<<<< HEAD
/*---------------------------------------------------------------------------------------------
* Copyright (c) Bentley Systems, Incorporated. All rights reserved.
* See LICENSE.md in the project root for license terms and full copyright notice.
*--------------------------------------------------------------------------------------------*/
import { IModel, LocalBriefcaseProps, OpenBriefcaseProps, SubjectProps, SynchronizationConfigLinkProps } from "@bentley/imodeljs-common";
import { ChangesType } from "@bentley/imodelhub-client";
import { assert, BentleyStatus, ClientRequestContext, Guid, Id64String, Logger } from "@bentley/bentleyjs-core";
import { BriefcaseDb, BriefcaseManager, IModelDb, NativeHost, RequestNewBriefcaseArg, SnapshotDb, StandaloneDb, Subject, SubjectOwnsSubjects, SynchronizationConfigLink, LinkElement } from "@bentley/imodeljs-backend";
import { ElectronAuthorizationBackend } from "@bentley/electron-manager/lib/ElectronBackend";
import { BaseConnector } from "./BaseConnector";
import { LoggerCategories } from "./LoggerCategory";
import { AllArgsProps, JobArgs, HubArgs } from "./Args";
import { AuthorizedClientRequestContext, AccessToken } from "@bentley/itwin-client";
import { Synchronizer } from "./Synchronizer";
import { ConnectorIssueReporter } from "./ConnectorIssueReporter";
import * as fs from "fs";
import * as path from "path";

export class ConnectorRunner {

  private _jobArgs: JobArgs;
  private _hubArgs?: HubArgs;
  // private _bankArgs?: BankArgs;

  private _db?: IModelDb;
  private _connector?: BaseConnector;
  private _issueReporter?: ConnectorIssueReporter;
  private _reqContext?: ClientRequestContext | AuthorizedClientRequestContext;

  /**
   * @throws Error when jobArgs or/and hubArgs are malformated or contain invalid arguments
   */
  constructor(jobArgs: JobArgs, hubArgs?: HubArgs) {
    if (!jobArgs.isValid())
      throw new Error("Invalid jobArgs");
    this._jobArgs = jobArgs;

    if (hubArgs) {
      if (!hubArgs.isValid())
        throw new Error("Invalid hubArgs");
      this._hubArgs = hubArgs;
    }
  }

  /**
   * Generates a ConnectorRunner instance from a .json argument file
   * @param file absolute path to a .json file that stores arguments
   * @returns ConnectorRunner
   * @throws Error when file does not exist
   */
  public static fromFile(file: string): ConnectorRunner {
    if (!fs.existsSync(file))
      throw new Error(`${file} does not exist`);
    const json = JSON.parse(fs.readFileSync(file, "utf8"));
    const runner = ConnectorRunner.fromJSON(json);
    return runner;
  }

  /**
   * Generates a ConnectorRunner instance from json body
   * @param json
   * @returns ConnectorRunner
   * @throws Error when content does not include "jobArgs" as key
   */
  public static fromJSON(json: AllArgsProps): ConnectorRunner {
    if (!(json.jobArgs))
      throw new Error("jobArgs is not defined");
    const jobArgs = new JobArgs(json.jobArgs);

    let hubArgs: HubArgs | undefined = undefined;
    if (json.hubArgs)
      hubArgs = new HubArgs(json.hubArgs);

    const runner = new ConnectorRunner(jobArgs, hubArgs);
    return runner;
  }

  public async getAuthReqContext(): Promise<AuthorizedClientRequestContext> {
    if (!this._reqContext || !(this._reqContext instanceof AuthorizedClientRequestContext))
      throw new Error("AuthorizedClientRequestContext has not been loaded.");
    if (this._reqContext.accessToken.isExpired(5)) {
      this._reqContext.accessToken = await this.getToken();
      Logger.logInfo(LoggerCategories.Framework, "AccessToken Refreshed");
    }
    return this._reqContext;
  }

  public async getReqContext(): Promise<ClientRequestContext | AuthorizedClientRequestContext> {
    if (!this._reqContext)
      throw new Error("ConnectorRunner.reqContext has not been loaded. Must sign in first.");

    let reqContext: ClientRequestContext | AuthorizedClientRequestContext;
    if (this.db.isBriefcaseDb())
      reqContext = await this.getAuthReqContext();
    else
      reqContext = this._reqContext;

    return reqContext;
  }

  public get jobArgs(): JobArgs {
    return this._jobArgs;
  }

  public get hubArgs(): HubArgs {
    if (!this._hubArgs)
      throw new Error(`ConnectorRunner.hubArgs is not defined for current iModel with type = ${this.jobArgs.dbType}.`);
    return this._hubArgs;
  }

  public set issueReporter(reporter: ConnectorIssueReporter) {
    this._issueReporter = reporter;
  }

  public get jobSubjectName(): string {
    let name = this.jobArgs.source;

    const moreArgs = this.jobArgs.moreArgs;
    if (moreArgs && moreArgs.pcf && moreArgs.pcf.subjectNode)
      name = moreArgs.pcf.subjectNode; 

    return name;
  }

  public get db(): IModelDb {
    if (!this._db)
      throw new Error("IModelDb has not been loaded.");
    return this._db;
  }

  public get connector(): BaseConnector {
    if (!this._connector)
      throw new Error("Connector has not been loaded.");
    return this._connector;
  }

  /**
   * Safely executes a connector job
   * This method does not throw any errors
   * @returns BentleyStatus
   */
  public async run(connectorFile: string): Promise<BentleyStatus> {
    let runStatus = BentleyStatus.SUCCESS;
    try {
      await this.runUnsafe(connectorFile);
    } catch (err) {
      const msg = (err as any).message;
      Logger.logError(LoggerCategories.Framework, msg);
      Logger.logError(LoggerCategories.Framework, `Failed to execute connector module - ${connectorFile}`);
      this.connector.reportError(this.jobArgs.stagingDir, msg, "ConnectorRunner", "Run", LoggerCategories.Framework);
      runStatus = BentleyStatus.ERROR;
      if (this._db && this._db.isBriefcaseDb()) {
        const reqContext = await this.getAuthReqContext();
        await (this._db as BriefcaseDb).concurrencyControl.abandonResources(reqContext);
      }
    } finally {
      if (this._db) {
        this._db.abandonChanges();
        this._db.close();
      }
      if (this.connector.issueReporter)
        await this.connector.issueReporter.publishReport();
    }
    return runStatus;
  }

  private async runUnsafe(connectorFile: string) {
    Logger.logInfo(LoggerCategories.Framework, "Connector Job has started");

    let reqContext: ClientRequestContext | AuthorizedClientRequestContext;

    // load

    await this.loadConnector(connectorFile);
    Logger.logInfo(LoggerCategories.Framework, "ConnectorRunner.connector has been loaded.");

    await this.loadReqContext();
    Logger.logInfo(LoggerCategories.Framework, "ConnectorRunner.reqContext has been loaded.");

    await this.loadDb();
    Logger.logInfo(LoggerCategories.Framework, "ConnectorRunner.db has been loaded.");

    await this.loadSynchronizer();
    Logger.logInfo(LoggerCategories.Framework, "ConnectorRunner.connector.synchronizer has been loaded.");

    this.initProgressMeter();

    // source data

    Logger.logInfo(LoggerCategories.Framework, "connector.openSourceData started.");
    await this.enterChannel(IModel.repositoryModelId);

    const synchConfig = this.insertSynchronizationConfigLink();
    await this.connector.openSourceData(this.jobArgs.source);
    await this.connector.onOpenIModel();

    await this.persistChanges(`Initialization`, ChangesType.Definition);
    Logger.logInfo(LoggerCategories.Framework, "connector.openSourceData ended.");

    // domain schema

    Logger.logInfo(LoggerCategories.Framework, "connector.updateDomainSchema started");
    await this.enterChannel(IModel.repositoryModelId);

    reqContext = await this.getReqContext();
    await this.connector.importDomainSchema(reqContext);

    await this.persistChanges(`Domain Schema Update`, ChangesType.Schema);
    Logger.logInfo(LoggerCategories.Framework, "connector.updateDomainSchema ended");

    // dynamic schema

    Logger.logInfo(LoggerCategories.Framework, "connector.importDynamicSchema started");
    await this.enterChannel(IModel.repositoryModelId);

    reqContext = await this.getReqContext();
    await this.connector.importDynamicSchema(reqContext);

    await this.persistChanges("Dynamic Schema Update", ChangesType.Schema);
    Logger.logInfo(LoggerCategories.Framework, "connector.importDynamicSchema ended");

    // initialize job subject

    Logger.logInfo(LoggerCategories.Framework, "ConnectorRunner.updateJobSubject started");
    await this.enterChannel(IModel.repositoryModelId);

    const jobSubject = this.updateJobSubject();

    await this.persistChanges(`Job Subject Update`, ChangesType.GlobalProperties);
    Logger.logInfo(LoggerCategories.Framework, "ConnectorRunner.updateJobSubject ended.");

    // definitions changes
    
    Logger.logInfo(LoggerCategories.Framework, "connector.importDefinitions started");
    await this.enterChannel(jobSubject.id);

    await this.connector.initializeJob();
    await this.connector.importDefinitions();

    await this.persistChanges("Definitions Update", ChangesType.Regular);
    Logger.logInfo(LoggerCategories.Framework, "connector.importDefinitions ended");

    // data changes
    
    Logger.logInfo(LoggerCategories.Framework, "connector.updateExistingData started");
    await this.enterChannel(jobSubject.id);

    await this.connector.updateExistingData();
    this.updateSynchronizationConfigLink(synchConfig);
    this.updateDeletedElements();
    this.updateProjectExtent();

    await this.persistChanges("Data Update", ChangesType.Regular);
    Logger.logInfo(LoggerCategories.Framework, "connector.updateExistingData ended");

    Logger.logInfo(LoggerCategories.Framework, "Connector Job has completed");
  }

  private updateDeletedElements() {
    if (this.jobArgs.doDetectDeletedElements)
      this.connector.synchronizer.detectDeletedElements();
  }

  private updateProjectExtent() {
    const res = this.db.computeProjectExtents({
      reportExtentsWithOutliers: false,
      reportOutliers: false,
    });
    this.db.updateProjectExtents(res.extents);
  }

  private updateJobSubject(): Subject {
    const code = Subject.createCode(this.db, IModel.rootSubjectId, this.jobSubjectName);
    const existingSubjectId = this.db.elements.queryElementIdByCode(code);

    let subject: Subject;

    if (existingSubjectId) {
      subject = this.db.elements.getElement<Subject>(existingSubjectId);
    } else {
      const jsonProperties: any = {
        Subject: {
          Job: {
            Properties: {
              ConnectorVersion: this.connector.getApplicationVersion(),
              ConnectorType: "JSConnector",
            },
            Connector: this.connector.getConnectorName(),
          }
        },
      };

      const root = this.db.elements.getRootSubject();
      const subjectProps: SubjectProps = {
        classFullName: Subject.classFullName,
        model: root.model,
        code,
        jsonProperties,
        parent: new SubjectOwnsSubjects(root.id),
      };

      const newSubjectId = this.db.elements.insertElement(subjectProps);
      subject = this.db.elements.getElement<Subject>(newSubjectId);
    }

    this.connector.jobSubject = subject;
    return subject;
  }

  private initProgressMeter() {}

  private async loadConnector(connectorFile: string) {
    const connectorClass = require(connectorFile).default;
    this._connector = await connectorClass.create();
  }

  private insertSynchronizationConfigLink(){
    assert(this._db !== undefined);
    let synchConfigData = {
      classFullName:  SynchronizationConfigLink.classFullName,
      model: IModel.repositoryModelId,
      code: LinkElement.createCode(this._db, IModel.repositoryModelId, "SynchConfig"),
    };
    if (this.jobArgs.synchConfigFile) {
      synchConfigData = require(this.jobArgs.synchConfigFile);
    }
    return this._db.elements.insertElement(synchConfigData);
  }
  private updateSynchronizationConfigLink(synchConfigId: string){
    assert(this._db !== undefined);
    const synchConfigData = {
      id: synchConfigId,
      classFullName:  SynchronizationConfigLink.classFullName,
      model: IModel.repositoryModelId,
      code: LinkElement.createCode(this._db, IModel.repositoryModelId, "SynchConfig"),
      lastSuccessfulRun: Date.now().toString(),
    };
    return this._db.elements.updateElement(synchConfigData);
  }

  private async loadReqContext() {
    const activityId = Guid.createValue();
    const appId = this.connector.getApplicationId();
    const appVersion = this.connector.getApplicationVersion();
    if (this.jobArgs.dbType === "briefcase") {
      const token = await this.getToken();
      this._reqContext = new AuthorizedClientRequestContext(token, activityId, appId, appVersion);
    } else {
      this._reqContext = new ClientRequestContext();
    }
  }

  private async getToken() {
    let token: AccessToken;
    if (!this.hubArgs)
      throw new Error("ConnectorRunner._getToken: undefined hubArgs.");
    if (this.hubArgs.doInteractiveSignIn)
      token = await this.getTokenInteractive();
    else
      token = await this.getTokenSilent();
    return token;
  }

  private async getTokenSilent() {
    let token: AccessToken;
    if (this.hubArgs && this.hubArgs.tokenCallbackUrl) {
      const response = await fetch(this.hubArgs.tokenCallbackUrl);
      const tokenStr = await response.json();
      token = AccessToken.fromTokenString(tokenStr);
    } else if (this.hubArgs && this.hubArgs.tokenCallback) {
      token = await this.hubArgs.tokenCallback();
    } else {
      throw new Error("Define either HubArgs.acccessTokenCallbackUrl or HubArgs.accessTokenCallback to retrieve accessToken");
    }
    return token;
  }

  private async getTokenInteractive() {
		const client = new ElectronAuthorizationBackend();
    await client.initialize(this.hubArgs.clientConfig);
    return new Promise<AccessToken>((resolve, reject) => {
      NativeHost.onUserStateChanged.addListener((token) => {
        if (token !== undefined)
          resolve(token);
        else
          reject(new Error("Failed to sign in"));
      });
      client.signIn();
    });
  }

  private async loadDb() {
    if (this.jobArgs.dbType === "briefcase") {
      await this.loadBriefcaseDb();
    } else if (this.jobArgs.dbType === "standalone") {
      this.loadStandaloneDb();
    } else if (this.jobArgs.dbType === "snapshot") {
      this.loadSnapshotDb();
    } else {
      throw new Error("Invalid JobArgs.dbType");
    }
  }

  private async loadSnapshotDb() {
    const cname = this.connector.getConnectorName();
    const fname = `${cname}.bim`;
    const fpath = path.join(this.jobArgs.stagingDir, fname);
    if (fs.existsSync(fpath))
      fs.unlinkSync(fpath);
    this._db = SnapshotDb.createEmpty(fpath, { rootSubject: { name: cname } });
  }

  private async loadStandaloneDb() {
    const cname = this.connector.getConnectorName(); 
    const fname = `${cname}.bim`;
    const fpath = path.join(this.jobArgs.stagingDir, fname);
    if (fs.existsSync(fpath))
      this._db = StandaloneDb.openFile(fpath);
    else
      this._db = StandaloneDb.createEmpty(fpath, { rootSubject: { name: cname } });
  }

  private async loadBriefcaseDb() {

    let bcFile: string | undefined = undefined;
    if (this.hubArgs.briefcaseFile) {
      bcFile = this.hubArgs.briefcaseFile;
    } else {
      const briefcases = BriefcaseManager.getCachedBriefcases(this.hubArgs.iModelGuid);
      for (const bc of briefcases) {
        assert(bc.iModelId === this.hubArgs.iModelGuid);
        if (this.hubArgs.briefcaseId && bc.briefcaseId !== this.hubArgs.briefcaseId)
          continue;
        bcFile = bc.fileName;
        break;
      }
    }

    const reqContext = await this.getAuthReqContext();
    let openProps: OpenBriefcaseProps;
    if (bcFile) {
      openProps = { fileName: bcFile };
    } else {
      const reqArg: RequestNewBriefcaseArg = { contextId: this.hubArgs.projectGuid, iModelId: this.hubArgs.iModelGuid };
      if (this.hubArgs.briefcaseId)
        reqArg.briefcaseId = this.hubArgs.briefcaseId;

      const bcProps: LocalBriefcaseProps = await BriefcaseManager.downloadBriefcase(reqContext, reqArg);
      if (this.jobArgs.updateDbProfile || this.jobArgs.updateDomainSchemas)
        await BriefcaseDb.upgradeSchemas(reqContext, bcProps);

      openProps = { fileName: bcProps.fileName };
    }

    this._db = await BriefcaseDb.open(reqContext, openProps);
    (this._db as BriefcaseDb).concurrencyControl.startBulkMode();
  }

  private async loadSynchronizer() {
    const reqContext = await this.getReqContext();
    const synchronizer = new Synchronizer(this.db, false, reqContext as AuthorizedClientRequestContext);
    this.connector.synchronizer = synchronizer;
  }

  private async persistChanges(changeDesc: string, ctype: ChangesType) {
    const { revisionHeader } = this.jobArgs;
    const comment = `${revisionHeader} - ${changeDesc}`;
    if (this.db.isBriefcaseDb()) {
      const authReqContext = await this.getAuthReqContext();
      this._db = this.db as BriefcaseDb;
      await this.db.concurrencyControl.request(authReqContext);
      await this.db.pullAndMergeChanges(authReqContext);
      this.db.saveChanges(comment);
      await this.db.pushChanges(authReqContext, comment, ctype);
    } else {
      this.db.saveChanges(comment);
    }
  }

  private async enterChannel(rootId: Id64String) {
    if (!this.db.isBriefcaseDb())
      return;

    this._db = this.db as BriefcaseDb;
    if (!this.db.concurrencyControl.isBulkMode)
      this.db.concurrencyControl.startBulkMode();
    if (this.db.concurrencyControl.hasPendingRequests)
      throw new Error("has pending requests");
    if (this.db.concurrencyControl.locks.hasSchemaLock)
      throw new Error("has schema lock");
    if (this.db.concurrencyControl.locks.hasCodeSpecsLock)
      throw new Error("has code spec lock");
    if (this.db.concurrencyControl.channel.isChannelRootLocked)
      throw new Error("holds lock on current channel root. it must be released before entering a new channel.");

    this.db.concurrencyControl.channel.channelRoot = rootId;

    const reqContext = await this.getAuthReqContext();
    await this.db.concurrencyControl.channel.lockChannelRoot(reqContext);
  }
}

=======
/*---------------------------------------------------------------------------------------------
* Copyright (c) Bentley Systems, Incorporated. All rights reserved.
* See LICENSE.md in the project root for license terms and full copyright notice.
*--------------------------------------------------------------------------------------------*/
import { IModel, LocalBriefcaseProps, OpenBriefcaseProps, SubjectProps } from "@bentley/imodeljs-common";
import { ChangesType } from "@bentley/imodelhub-client";
import { assert, BentleyStatus, Config, ClientRequestContext, Guid, Id64String, Logger, LogLevel } from "@bentley/bentleyjs-core";
import { BriefcaseDb, BriefcaseManager, IModelDb, NativeHost, RequestNewBriefcaseArg, SnapshotDb, StandaloneDb, Subject, SubjectOwnsSubjects } from "@bentley/imodeljs-backend";
import { ElectronAuthorizationBackend } from "@bentley/electron-manager/lib/ElectronBackend";
import { BaseConnector } from "./BaseConnector";
import { LoggerCategories } from "./LoggerCategory";
import { AllArgsProps, JobArgs, HubArgs } from "./Args";
import { AuthorizedClientRequestContext, AccessToken } from "@bentley/itwin-client";
import { Synchronizer } from "./Synchronizer";
import { ConnectorIssueReporter } from "./ConnectorIssueReporter";
import * as fs from "fs";
import * as path from "path";
import axios from "axios";

export class ConnectorRunner {

  private _jobArgs: JobArgs;
  private _hubArgs?: HubArgs;
  // private _bankArgs?: BankArgs;

  private _db?: IModelDb;
  private _connector?: BaseConnector;
  private _issueReporter?: ConnectorIssueReporter;
  private _reqContext?: ClientRequestContext | AuthorizedClientRequestContext;

  /**
   * @throws Error when jobArgs or/and hubArgs are malformated or contain invalid arguments
   */
  constructor(jobArgs: JobArgs, hubArgs?: HubArgs) {
    if (!jobArgs.isValid())
      throw new Error("Invalid jobArgs");
    this._jobArgs = jobArgs;

    if (hubArgs) {
      if (!hubArgs.isValid())
        throw new Error("Invalid hubArgs");
      Config.App.set("imjs_buddi_resolve_url_using_region", hubArgs.region);
      this._hubArgs = hubArgs;
    }

    Logger.initializeToConsole();
    const { loggerConfigJSONFile } = jobArgs;
    if (loggerConfigJSONFile && path.extname(loggerConfigJSONFile) === "json" && fs.existsSync(loggerConfigJSONFile))
      Logger.configureLevels(require(loggerConfigJSONFile));
    else
      Logger.setLevelDefault(LogLevel.Info);
  }

  /**
   * Generates a ConnectorRunner instance from a .json argument file
   * @param file absolute path to a .json file that stores arguments
   * @returns ConnectorRunner
   * @throws Error when file does not exist
   */
  public static fromFile(file: string): ConnectorRunner {
    if (!fs.existsSync(file))
      throw new Error(`${file} does not exist`);
    const json = JSON.parse(fs.readFileSync(file, "utf8"));
    const runner = ConnectorRunner.fromJSON(json);
    return runner;
  }

  /**
   * Generates a ConnectorRunner instance from json body
   * @param json
   * @returns ConnectorRunner
   * @throws Error when content does not include "jobArgs" as key
   */
  public static fromJSON(json: AllArgsProps): ConnectorRunner {
    const supportedVersion = "0.0.1";
    if (!json.version || json.version !== supportedVersion)
      throw new Error(`Arg file has invalid version ${json.version}. Supported version is ${supportedVersion}.`);
    if (!(json.jobArgs))
      throw new Error("jobArgs is not defined");
    const jobArgs = new JobArgs(json.jobArgs);

    let hubArgs: HubArgs | undefined = undefined;
    if (json.hubArgs)
      hubArgs = new HubArgs(json.hubArgs);

    const runner = new ConnectorRunner(jobArgs, hubArgs);
    return runner;
  }

  public async getAuthReqContext(): Promise<AuthorizedClientRequestContext> {
    if (!this._reqContext || !(this._reqContext instanceof AuthorizedClientRequestContext))
      throw new Error("AuthorizedClientRequestContext has not been loaded.");
    if (this._reqContext.accessToken.isExpired(5)) {
      this._reqContext.accessToken = await this.getToken();
      Logger.logInfo(LoggerCategories.Framework, "AccessToken Refreshed");
    }
    return this._reqContext;
  }

  public async getReqContext(): Promise<ClientRequestContext | AuthorizedClientRequestContext> {
    if (!this._reqContext)
      throw new Error("ConnectorRunner.reqContext has not been loaded. Must sign in first.");

    let reqContext: ClientRequestContext | AuthorizedClientRequestContext;
    if (this.db.isBriefcaseDb())
      reqContext = await this.getAuthReqContext();
    else
      reqContext = this._reqContext;

    return reqContext;
  }

  public get jobArgs(): JobArgs {
    return this._jobArgs;
  }

  public get hubArgs(): HubArgs {
    if (!this._hubArgs)
      throw new Error(`ConnectorRunner.hubArgs is not defined for current iModel with type = ${this.jobArgs.dbType}.`);
    return this._hubArgs;
  }

  public set issueReporter(reporter: ConnectorIssueReporter) {
    this._issueReporter = reporter;
  }

  public get jobSubjectName(): string {
    let name = this.jobArgs.source;

    const moreArgs = this.jobArgs.moreArgs;
    if (moreArgs && moreArgs.pcf && moreArgs.pcf.subjectNode)
      name = moreArgs.pcf.subjectNode;

    return name;
  }

  public get db(): IModelDb {
    if (!this._db)
      throw new Error("IModelDb has not been loaded.");
    return this._db;
  }

  public get connector(): BaseConnector {
    if (!this._connector)
      throw new Error("Connector has not been loaded.");
    return this._connector;
  }

  /**
   * Safely executes a connector job
   * This method does not throw any errors
   * @returns BentleyStatus
   */
  public async run(connectorFile: string): Promise<BentleyStatus> {
    let runStatus = BentleyStatus.SUCCESS;
    try {
      await this.runUnsafe(connectorFile);
    } catch (err) {
      const msg = (err as any).message;
      Logger.logError(LoggerCategories.Framework, msg);
      Logger.logError(LoggerCategories.Framework, `Failed to execute connector module - ${connectorFile}`);
      runStatus = BentleyStatus.ERROR;
      await this.onFailure(err);
    } finally {
      await this.onFinish();
    }
    return runStatus;
  }

  private async runUnsafe(connectorFile: string) {
    Logger.logInfo(LoggerCategories.Framework, "Connector Job has started");

    let reqContext: ClientRequestContext | AuthorizedClientRequestContext;

    // load

    await this.loadConnector(connectorFile);
    Logger.logInfo(LoggerCategories.Framework, "ConnectorRunner.connector has been loaded.");

    await this.loadReqContext();
    Logger.logInfo(LoggerCategories.Framework, "ConnectorRunner.reqContext has been loaded.");

    await this.loadDb();
    Logger.logInfo(LoggerCategories.Framework, "ConnectorRunner.db has been loaded.");

    await this.loadSynchronizer();
    Logger.logInfo(LoggerCategories.Framework, "ConnectorRunner.connector.synchronizer has been loaded.");

    this.initProgressMeter();

    // source data

    Logger.logInfo(LoggerCategories.Framework, "connector.openSourceData started.");
    await this.enterChannel(IModel.repositoryModelId);

    await this.connector.openSourceData(this.jobArgs.source);
    await this.connector.onOpenIModel();

    await this.persistChanges(`Initialization`, ChangesType.Definition);
    Logger.logInfo(LoggerCategories.Framework, "connector.openSourceData ended.");

    // domain schema

    Logger.logInfo(LoggerCategories.Framework, "connector.updateDomainSchema started");
    await this.enterChannel(IModel.repositoryModelId);

    reqContext = await this.getReqContext();
    await this.connector.importDomainSchema(reqContext);

    await this.persistChanges(`Domain Schema Update`, ChangesType.Schema);
    Logger.logInfo(LoggerCategories.Framework, "connector.updateDomainSchema ended");

    // dynamic schema

    Logger.logInfo(LoggerCategories.Framework, "connector.importDynamicSchema started");
    await this.enterChannel(IModel.repositoryModelId);

    reqContext = await this.getReqContext();
    await this.connector.importDynamicSchema(reqContext);

    await this.persistChanges("Dynamic Schema Update", ChangesType.Schema);
    Logger.logInfo(LoggerCategories.Framework, "connector.importDynamicSchema ended");

    // initialize job subject

    Logger.logInfo(LoggerCategories.Framework, "ConnectorRunner.updateJobSubject started");
    await this.enterChannel(IModel.repositoryModelId);

    const jobSubject = this.updateJobSubject();

    await this.persistChanges(`Job Subject Update`, ChangesType.GlobalProperties);
    Logger.logInfo(LoggerCategories.Framework, "ConnectorRunner.updateJobSubject ended.");

    // definitions changes

    Logger.logInfo(LoggerCategories.Framework, "connector.importDefinitions started");
    await this.enterChannel(jobSubject.id);

    await this.connector.initializeJob();
    await this.connector.importDefinitions();

    await this.persistChanges("Definitions Update", ChangesType.Regular);
    Logger.logInfo(LoggerCategories.Framework, "connector.importDefinitions ended");

    // data changes

    Logger.logInfo(LoggerCategories.Framework, "connector.updateExistingData started");
    await this.enterChannel(jobSubject.id);

    await this.connector.updateExistingData();
    this.updateDeletedElements();
    this.updateProjectExtent();

    await this.persistChanges("Data Update", ChangesType.Regular);
    Logger.logInfo(LoggerCategories.Framework, "connector.updateExistingData ended");

    Logger.logInfo(LoggerCategories.Framework, "Connector Job has completed");
  }

  private async onFailure(err: any) {
    if (this._db && this._db.isBriefcaseDb()) {
      const reqContext = await this.getAuthReqContext();
      await (this._db as BriefcaseDb).concurrencyControl.abandonResources(reqContext);
    }
    this.recordError(err);
  }

  public recordError(err: any) {
    const errorFile = this.jobArgs.errorFile;
    const errorStr = JSON.stringify({
      "Id": this._connector ? this._connector.getApplicationId : -1,
      "Message": "Failure",
      "Description": err.message,
      "ExtendedData": {}, 
    });
    fs.writeFileSync(errorFile, errorStr);
    Logger.logInfo(LoggerCategories.Framework, `Error recorded at ${errorFile}`);
  }

  private async onFinish() {
    if (this._db) {
      this._db.abandonChanges();
      this._db.close();
    }

    if (this._connector && this.connector.issueReporter)
      await this.connector.issueReporter.publishReport();
  }

  private updateDeletedElements() {
    if (this.jobArgs.doDetectDeletedElements)
      this.connector.synchronizer.detectDeletedElements();
  }

  private updateProjectExtent() {
    const res = this.db.computeProjectExtents({
      reportExtentsWithOutliers: false,
      reportOutliers: false,
    });
    this.db.updateProjectExtents(res.extents);
  }

  private updateJobSubject(): Subject {
    const code = Subject.createCode(this.db, IModel.rootSubjectId, this.jobSubjectName);
    const existingSubjectId = this.db.elements.queryElementIdByCode(code);

    let subject: Subject;

    if (existingSubjectId) {
      subject = this.db.elements.getElement<Subject>(existingSubjectId);
    } else {
      const jsonProperties: any = {
        Subject: {
          Job: {
            Properties: {
              ConnectorVersion: this.connector.getApplicationVersion(),
              ConnectorType: "JSConnector",
            },
            Connector: this.connector.getConnectorName(),
          }
        },
      };

      const root = this.db.elements.getRootSubject();
      const subjectProps: SubjectProps = {
        classFullName: Subject.classFullName,
        model: root.model,
        code,
        jsonProperties,
        parent: new SubjectOwnsSubjects(root.id),
      };

      const newSubjectId = this.db.elements.insertElement(subjectProps);
      subject = this.db.elements.getElement<Subject>(newSubjectId);
    }

    this.connector.jobSubject = subject;
    return subject;
  }

  private initProgressMeter() {}

  private async loadConnector(connectorFile: string) {
    const connectorClass = require(connectorFile).default;
    this._connector = await connectorClass.create();
  }

  private async loadReqContext() {
    const activityId = Guid.createValue();
    const appId = this.connector.getApplicationId();
    const appVersion = this.connector.getApplicationVersion();
    if (this.jobArgs.dbType === "briefcase") {
      const token = await this.getToken();
      this._reqContext = new AuthorizedClientRequestContext(token, activityId, appId, appVersion);
    } else {
      this._reqContext = new ClientRequestContext();
    }
  }

  private async getToken() {
    let token: AccessToken;
    if (!this.hubArgs)
      throw new Error("ConnectorRunner._getToken: undefined hubArgs.");
    if (this.hubArgs.doInteractiveSignIn)
      token = await this.getTokenInteractive();
    else
      token = await this.getTokenSilent();
    return token;
  }

  private async getTokenSilent() {
    let token: AccessToken;
    if (this.hubArgs && this.hubArgs.tokenCallbackUrl) {
      const response = await axios.get(this.hubArgs.tokenCallbackUrl);
      const tokenStr = `Bearer ${response.data["access_token"]}`;
      token = AccessToken.fromTokenString(tokenStr);
    } else if (this.hubArgs && this.hubArgs.tokenCallback) {
      token = await this.hubArgs.tokenCallback();
    } else {
      throw new Error("Define either HubArgs.acccessTokenCallbackUrl or HubArgs.accessTokenCallback to retrieve accessToken");
    }
    return token;
  }

  private async getTokenInteractive() {
		const client = new ElectronAuthorizationBackend();
    await client.initialize(this.hubArgs.clientConfig);
    return new Promise<AccessToken>((resolve, reject) => {
      NativeHost.onUserStateChanged.addListener((token) => {
        if (token !== undefined)
          resolve(token);
        else
          reject(new Error("Failed to sign in"));
      });
      client.signIn();
    });
  }

  private async loadDb() {
    if (this.jobArgs.dbType === "briefcase") {
      await this.loadBriefcaseDb();
    } else if (this.jobArgs.dbType === "standalone") {
      this.loadStandaloneDb();
    } else if (this.jobArgs.dbType === "snapshot") {
      this.loadSnapshotDb();
    } else {
      throw new Error("Invalid JobArgs.dbType");
    }
  }

  private async loadSnapshotDb() {
    const cname = this.connector.getConnectorName();
    const fname = `${cname}.bim`;
    const fpath = path.join(this.jobArgs.stagingDir, fname);
    if (fs.existsSync(fpath))
      fs.unlinkSync(fpath);
    this._db = SnapshotDb.createEmpty(fpath, { rootSubject: { name: cname } });
  }

  private async loadStandaloneDb() {
    const cname = this.connector.getConnectorName(); 
    const fname = `${cname}.bim`;
    const fpath = path.join(this.jobArgs.stagingDir, fname);
    if (fs.existsSync(fpath))
      this._db = StandaloneDb.openFile(fpath);
    else
      this._db = StandaloneDb.createEmpty(fpath, { rootSubject: { name: cname } });
  }

  private async loadBriefcaseDb() {

    let bcFile: string | undefined = undefined;
    if (this.hubArgs.briefcaseFile) {
      bcFile = this.hubArgs.briefcaseFile;
    } else {
      const briefcases = BriefcaseManager.getCachedBriefcases(this.hubArgs.iModelGuid);
      for (const bc of briefcases) {
        assert(bc.iModelId === this.hubArgs.iModelGuid);
        if (this.hubArgs.briefcaseId && bc.briefcaseId !== this.hubArgs.briefcaseId)
          continue;
        bcFile = bc.fileName;
        break;
      }
    }

    const reqContext = await this.getAuthReqContext();
    let openProps: OpenBriefcaseProps;
    if (bcFile) {
      openProps = { fileName: bcFile };
    } else {
      const reqArg: RequestNewBriefcaseArg = { contextId: this.hubArgs.projectGuid, iModelId: this.hubArgs.iModelGuid };
      if (this.hubArgs.briefcaseId)
        reqArg.briefcaseId = this.hubArgs.briefcaseId;

      const bcProps: LocalBriefcaseProps = await BriefcaseManager.downloadBriefcase(reqContext, reqArg);
      if (this.jobArgs.updateDbProfile || this.jobArgs.updateDomainSchemas)
        await BriefcaseDb.upgradeSchemas(reqContext, bcProps);

      openProps = { fileName: bcProps.fileName };
    }

    this._db = await BriefcaseDb.open(reqContext, openProps);
    (this._db as BriefcaseDb).concurrencyControl.startBulkMode();
  }

  private async loadSynchronizer() {
    const reqContext = await this.getReqContext();
    const synchronizer = new Synchronizer(this.db, false, reqContext as AuthorizedClientRequestContext);
    this.connector.synchronizer = synchronizer;
  }

  private async persistChanges(changeDesc: string, ctype: ChangesType) {
    const { revisionHeader } = this.jobArgs;
    const comment = `${revisionHeader} - ${changeDesc}`;
    if (this.db.isBriefcaseDb()) {
      const authReqContext = await this.getAuthReqContext();
      this._db = this.db as BriefcaseDb;
      await this.db.concurrencyControl.request(authReqContext);
      await this.db.pullAndMergeChanges(authReqContext);
      this.db.saveChanges(comment);
      await this.db.pushChanges(authReqContext, comment, ctype);
    } else {
      this.db.saveChanges(comment);
    }
  }

  private async enterChannel(rootId: Id64String) {
    if (!this.db.isBriefcaseDb())
      return;

    this._db = this.db as BriefcaseDb;
    if (!this.db.concurrencyControl.isBulkMode)
      this.db.concurrencyControl.startBulkMode();
    if (this.db.concurrencyControl.hasPendingRequests)
      throw new Error("has pending requests");
    if (this.db.concurrencyControl.locks.hasSchemaLock)
      throw new Error("has schema lock");
    if (this.db.concurrencyControl.locks.hasCodeSpecsLock)
      throw new Error("has code spec lock");
    if (this.db.concurrencyControl.channel.isChannelRootLocked)
      throw new Error("holds lock on current channel root. it must be released before entering a new channel.");

    this.db.concurrencyControl.channel.channelRoot = rootId;

    const reqContext = await this.getAuthReqContext();
    await this.db.concurrencyControl.channel.lockChannelRoot(reqContext);
  }
}
>>>>>>> a5f9e70d
<|MERGE_RESOLUTION|>--- conflicted
+++ resolved
@@ -1,4 +1,3 @@
-<<<<<<< HEAD
 /*---------------------------------------------------------------------------------------------
 * Copyright (c) Bentley Systems, Incorporated. All rights reserved.
 * See LICENSE.md in the project root for license terms and full copyright notice.
@@ -500,514 +499,3 @@
     await this.db.concurrencyControl.channel.lockChannelRoot(reqContext);
   }
 }
-
-=======
-/*---------------------------------------------------------------------------------------------
-* Copyright (c) Bentley Systems, Incorporated. All rights reserved.
-* See LICENSE.md in the project root for license terms and full copyright notice.
-*--------------------------------------------------------------------------------------------*/
-import { IModel, LocalBriefcaseProps, OpenBriefcaseProps, SubjectProps } from "@bentley/imodeljs-common";
-import { ChangesType } from "@bentley/imodelhub-client";
-import { assert, BentleyStatus, Config, ClientRequestContext, Guid, Id64String, Logger, LogLevel } from "@bentley/bentleyjs-core";
-import { BriefcaseDb, BriefcaseManager, IModelDb, NativeHost, RequestNewBriefcaseArg, SnapshotDb, StandaloneDb, Subject, SubjectOwnsSubjects } from "@bentley/imodeljs-backend";
-import { ElectronAuthorizationBackend } from "@bentley/electron-manager/lib/ElectronBackend";
-import { BaseConnector } from "./BaseConnector";
-import { LoggerCategories } from "./LoggerCategory";
-import { AllArgsProps, JobArgs, HubArgs } from "./Args";
-import { AuthorizedClientRequestContext, AccessToken } from "@bentley/itwin-client";
-import { Synchronizer } from "./Synchronizer";
-import { ConnectorIssueReporter } from "./ConnectorIssueReporter";
-import * as fs from "fs";
-import * as path from "path";
-import axios from "axios";
-
-export class ConnectorRunner {
-
-  private _jobArgs: JobArgs;
-  private _hubArgs?: HubArgs;
-  // private _bankArgs?: BankArgs;
-
-  private _db?: IModelDb;
-  private _connector?: BaseConnector;
-  private _issueReporter?: ConnectorIssueReporter;
-  private _reqContext?: ClientRequestContext | AuthorizedClientRequestContext;
-
-  /**
-   * @throws Error when jobArgs or/and hubArgs are malformated or contain invalid arguments
-   */
-  constructor(jobArgs: JobArgs, hubArgs?: HubArgs) {
-    if (!jobArgs.isValid())
-      throw new Error("Invalid jobArgs");
-    this._jobArgs = jobArgs;
-
-    if (hubArgs) {
-      if (!hubArgs.isValid())
-        throw new Error("Invalid hubArgs");
-      Config.App.set("imjs_buddi_resolve_url_using_region", hubArgs.region);
-      this._hubArgs = hubArgs;
-    }
-
-    Logger.initializeToConsole();
-    const { loggerConfigJSONFile } = jobArgs;
-    if (loggerConfigJSONFile && path.extname(loggerConfigJSONFile) === "json" && fs.existsSync(loggerConfigJSONFile))
-      Logger.configureLevels(require(loggerConfigJSONFile));
-    else
-      Logger.setLevelDefault(LogLevel.Info);
-  }
-
-  /**
-   * Generates a ConnectorRunner instance from a .json argument file
-   * @param file absolute path to a .json file that stores arguments
-   * @returns ConnectorRunner
-   * @throws Error when file does not exist
-   */
-  public static fromFile(file: string): ConnectorRunner {
-    if (!fs.existsSync(file))
-      throw new Error(`${file} does not exist`);
-    const json = JSON.parse(fs.readFileSync(file, "utf8"));
-    const runner = ConnectorRunner.fromJSON(json);
-    return runner;
-  }
-
-  /**
-   * Generates a ConnectorRunner instance from json body
-   * @param json
-   * @returns ConnectorRunner
-   * @throws Error when content does not include "jobArgs" as key
-   */
-  public static fromJSON(json: AllArgsProps): ConnectorRunner {
-    const supportedVersion = "0.0.1";
-    if (!json.version || json.version !== supportedVersion)
-      throw new Error(`Arg file has invalid version ${json.version}. Supported version is ${supportedVersion}.`);
-    if (!(json.jobArgs))
-      throw new Error("jobArgs is not defined");
-    const jobArgs = new JobArgs(json.jobArgs);
-
-    let hubArgs: HubArgs | undefined = undefined;
-    if (json.hubArgs)
-      hubArgs = new HubArgs(json.hubArgs);
-
-    const runner = new ConnectorRunner(jobArgs, hubArgs);
-    return runner;
-  }
-
-  public async getAuthReqContext(): Promise<AuthorizedClientRequestContext> {
-    if (!this._reqContext || !(this._reqContext instanceof AuthorizedClientRequestContext))
-      throw new Error("AuthorizedClientRequestContext has not been loaded.");
-    if (this._reqContext.accessToken.isExpired(5)) {
-      this._reqContext.accessToken = await this.getToken();
-      Logger.logInfo(LoggerCategories.Framework, "AccessToken Refreshed");
-    }
-    return this._reqContext;
-  }
-
-  public async getReqContext(): Promise<ClientRequestContext | AuthorizedClientRequestContext> {
-    if (!this._reqContext)
-      throw new Error("ConnectorRunner.reqContext has not been loaded. Must sign in first.");
-
-    let reqContext: ClientRequestContext | AuthorizedClientRequestContext;
-    if (this.db.isBriefcaseDb())
-      reqContext = await this.getAuthReqContext();
-    else
-      reqContext = this._reqContext;
-
-    return reqContext;
-  }
-
-  public get jobArgs(): JobArgs {
-    return this._jobArgs;
-  }
-
-  public get hubArgs(): HubArgs {
-    if (!this._hubArgs)
-      throw new Error(`ConnectorRunner.hubArgs is not defined for current iModel with type = ${this.jobArgs.dbType}.`);
-    return this._hubArgs;
-  }
-
-  public set issueReporter(reporter: ConnectorIssueReporter) {
-    this._issueReporter = reporter;
-  }
-
-  public get jobSubjectName(): string {
-    let name = this.jobArgs.source;
-
-    const moreArgs = this.jobArgs.moreArgs;
-    if (moreArgs && moreArgs.pcf && moreArgs.pcf.subjectNode)
-      name = moreArgs.pcf.subjectNode;
-
-    return name;
-  }
-
-  public get db(): IModelDb {
-    if (!this._db)
-      throw new Error("IModelDb has not been loaded.");
-    return this._db;
-  }
-
-  public get connector(): BaseConnector {
-    if (!this._connector)
-      throw new Error("Connector has not been loaded.");
-    return this._connector;
-  }
-
-  /**
-   * Safely executes a connector job
-   * This method does not throw any errors
-   * @returns BentleyStatus
-   */
-  public async run(connectorFile: string): Promise<BentleyStatus> {
-    let runStatus = BentleyStatus.SUCCESS;
-    try {
-      await this.runUnsafe(connectorFile);
-    } catch (err) {
-      const msg = (err as any).message;
-      Logger.logError(LoggerCategories.Framework, msg);
-      Logger.logError(LoggerCategories.Framework, `Failed to execute connector module - ${connectorFile}`);
-      runStatus = BentleyStatus.ERROR;
-      await this.onFailure(err);
-    } finally {
-      await this.onFinish();
-    }
-    return runStatus;
-  }
-
-  private async runUnsafe(connectorFile: string) {
-    Logger.logInfo(LoggerCategories.Framework, "Connector Job has started");
-
-    let reqContext: ClientRequestContext | AuthorizedClientRequestContext;
-
-    // load
-
-    await this.loadConnector(connectorFile);
-    Logger.logInfo(LoggerCategories.Framework, "ConnectorRunner.connector has been loaded.");
-
-    await this.loadReqContext();
-    Logger.logInfo(LoggerCategories.Framework, "ConnectorRunner.reqContext has been loaded.");
-
-    await this.loadDb();
-    Logger.logInfo(LoggerCategories.Framework, "ConnectorRunner.db has been loaded.");
-
-    await this.loadSynchronizer();
-    Logger.logInfo(LoggerCategories.Framework, "ConnectorRunner.connector.synchronizer has been loaded.");
-
-    this.initProgressMeter();
-
-    // source data
-
-    Logger.logInfo(LoggerCategories.Framework, "connector.openSourceData started.");
-    await this.enterChannel(IModel.repositoryModelId);
-
-    await this.connector.openSourceData(this.jobArgs.source);
-    await this.connector.onOpenIModel();
-
-    await this.persistChanges(`Initialization`, ChangesType.Definition);
-    Logger.logInfo(LoggerCategories.Framework, "connector.openSourceData ended.");
-
-    // domain schema
-
-    Logger.logInfo(LoggerCategories.Framework, "connector.updateDomainSchema started");
-    await this.enterChannel(IModel.repositoryModelId);
-
-    reqContext = await this.getReqContext();
-    await this.connector.importDomainSchema(reqContext);
-
-    await this.persistChanges(`Domain Schema Update`, ChangesType.Schema);
-    Logger.logInfo(LoggerCategories.Framework, "connector.updateDomainSchema ended");
-
-    // dynamic schema
-
-    Logger.logInfo(LoggerCategories.Framework, "connector.importDynamicSchema started");
-    await this.enterChannel(IModel.repositoryModelId);
-
-    reqContext = await this.getReqContext();
-    await this.connector.importDynamicSchema(reqContext);
-
-    await this.persistChanges("Dynamic Schema Update", ChangesType.Schema);
-    Logger.logInfo(LoggerCategories.Framework, "connector.importDynamicSchema ended");
-
-    // initialize job subject
-
-    Logger.logInfo(LoggerCategories.Framework, "ConnectorRunner.updateJobSubject started");
-    await this.enterChannel(IModel.repositoryModelId);
-
-    const jobSubject = this.updateJobSubject();
-
-    await this.persistChanges(`Job Subject Update`, ChangesType.GlobalProperties);
-    Logger.logInfo(LoggerCategories.Framework, "ConnectorRunner.updateJobSubject ended.");
-
-    // definitions changes
-
-    Logger.logInfo(LoggerCategories.Framework, "connector.importDefinitions started");
-    await this.enterChannel(jobSubject.id);
-
-    await this.connector.initializeJob();
-    await this.connector.importDefinitions();
-
-    await this.persistChanges("Definitions Update", ChangesType.Regular);
-    Logger.logInfo(LoggerCategories.Framework, "connector.importDefinitions ended");
-
-    // data changes
-
-    Logger.logInfo(LoggerCategories.Framework, "connector.updateExistingData started");
-    await this.enterChannel(jobSubject.id);
-
-    await this.connector.updateExistingData();
-    this.updateDeletedElements();
-    this.updateProjectExtent();
-
-    await this.persistChanges("Data Update", ChangesType.Regular);
-    Logger.logInfo(LoggerCategories.Framework, "connector.updateExistingData ended");
-
-    Logger.logInfo(LoggerCategories.Framework, "Connector Job has completed");
-  }
-
-  private async onFailure(err: any) {
-    if (this._db && this._db.isBriefcaseDb()) {
-      const reqContext = await this.getAuthReqContext();
-      await (this._db as BriefcaseDb).concurrencyControl.abandonResources(reqContext);
-    }
-    this.recordError(err);
-  }
-
-  public recordError(err: any) {
-    const errorFile = this.jobArgs.errorFile;
-    const errorStr = JSON.stringify({
-      "Id": this._connector ? this._connector.getApplicationId : -1,
-      "Message": "Failure",
-      "Description": err.message,
-      "ExtendedData": {}, 
-    });
-    fs.writeFileSync(errorFile, errorStr);
-    Logger.logInfo(LoggerCategories.Framework, `Error recorded at ${errorFile}`);
-  }
-
-  private async onFinish() {
-    if (this._db) {
-      this._db.abandonChanges();
-      this._db.close();
-    }
-
-    if (this._connector && this.connector.issueReporter)
-      await this.connector.issueReporter.publishReport();
-  }
-
-  private updateDeletedElements() {
-    if (this.jobArgs.doDetectDeletedElements)
-      this.connector.synchronizer.detectDeletedElements();
-  }
-
-  private updateProjectExtent() {
-    const res = this.db.computeProjectExtents({
-      reportExtentsWithOutliers: false,
-      reportOutliers: false,
-    });
-    this.db.updateProjectExtents(res.extents);
-  }
-
-  private updateJobSubject(): Subject {
-    const code = Subject.createCode(this.db, IModel.rootSubjectId, this.jobSubjectName);
-    const existingSubjectId = this.db.elements.queryElementIdByCode(code);
-
-    let subject: Subject;
-
-    if (existingSubjectId) {
-      subject = this.db.elements.getElement<Subject>(existingSubjectId);
-    } else {
-      const jsonProperties: any = {
-        Subject: {
-          Job: {
-            Properties: {
-              ConnectorVersion: this.connector.getApplicationVersion(),
-              ConnectorType: "JSConnector",
-            },
-            Connector: this.connector.getConnectorName(),
-          }
-        },
-      };
-
-      const root = this.db.elements.getRootSubject();
-      const subjectProps: SubjectProps = {
-        classFullName: Subject.classFullName,
-        model: root.model,
-        code,
-        jsonProperties,
-        parent: new SubjectOwnsSubjects(root.id),
-      };
-
-      const newSubjectId = this.db.elements.insertElement(subjectProps);
-      subject = this.db.elements.getElement<Subject>(newSubjectId);
-    }
-
-    this.connector.jobSubject = subject;
-    return subject;
-  }
-
-  private initProgressMeter() {}
-
-  private async loadConnector(connectorFile: string) {
-    const connectorClass = require(connectorFile).default;
-    this._connector = await connectorClass.create();
-  }
-
-  private async loadReqContext() {
-    const activityId = Guid.createValue();
-    const appId = this.connector.getApplicationId();
-    const appVersion = this.connector.getApplicationVersion();
-    if (this.jobArgs.dbType === "briefcase") {
-      const token = await this.getToken();
-      this._reqContext = new AuthorizedClientRequestContext(token, activityId, appId, appVersion);
-    } else {
-      this._reqContext = new ClientRequestContext();
-    }
-  }
-
-  private async getToken() {
-    let token: AccessToken;
-    if (!this.hubArgs)
-      throw new Error("ConnectorRunner._getToken: undefined hubArgs.");
-    if (this.hubArgs.doInteractiveSignIn)
-      token = await this.getTokenInteractive();
-    else
-      token = await this.getTokenSilent();
-    return token;
-  }
-
-  private async getTokenSilent() {
-    let token: AccessToken;
-    if (this.hubArgs && this.hubArgs.tokenCallbackUrl) {
-      const response = await axios.get(this.hubArgs.tokenCallbackUrl);
-      const tokenStr = `Bearer ${response.data["access_token"]}`;
-      token = AccessToken.fromTokenString(tokenStr);
-    } else if (this.hubArgs && this.hubArgs.tokenCallback) {
-      token = await this.hubArgs.tokenCallback();
-    } else {
-      throw new Error("Define either HubArgs.acccessTokenCallbackUrl or HubArgs.accessTokenCallback to retrieve accessToken");
-    }
-    return token;
-  }
-
-  private async getTokenInteractive() {
-		const client = new ElectronAuthorizationBackend();
-    await client.initialize(this.hubArgs.clientConfig);
-    return new Promise<AccessToken>((resolve, reject) => {
-      NativeHost.onUserStateChanged.addListener((token) => {
-        if (token !== undefined)
-          resolve(token);
-        else
-          reject(new Error("Failed to sign in"));
-      });
-      client.signIn();
-    });
-  }
-
-  private async loadDb() {
-    if (this.jobArgs.dbType === "briefcase") {
-      await this.loadBriefcaseDb();
-    } else if (this.jobArgs.dbType === "standalone") {
-      this.loadStandaloneDb();
-    } else if (this.jobArgs.dbType === "snapshot") {
-      this.loadSnapshotDb();
-    } else {
-      throw new Error("Invalid JobArgs.dbType");
-    }
-  }
-
-  private async loadSnapshotDb() {
-    const cname = this.connector.getConnectorName();
-    const fname = `${cname}.bim`;
-    const fpath = path.join(this.jobArgs.stagingDir, fname);
-    if (fs.existsSync(fpath))
-      fs.unlinkSync(fpath);
-    this._db = SnapshotDb.createEmpty(fpath, { rootSubject: { name: cname } });
-  }
-
-  private async loadStandaloneDb() {
-    const cname = this.connector.getConnectorName(); 
-    const fname = `${cname}.bim`;
-    const fpath = path.join(this.jobArgs.stagingDir, fname);
-    if (fs.existsSync(fpath))
-      this._db = StandaloneDb.openFile(fpath);
-    else
-      this._db = StandaloneDb.createEmpty(fpath, { rootSubject: { name: cname } });
-  }
-
-  private async loadBriefcaseDb() {
-
-    let bcFile: string | undefined = undefined;
-    if (this.hubArgs.briefcaseFile) {
-      bcFile = this.hubArgs.briefcaseFile;
-    } else {
-      const briefcases = BriefcaseManager.getCachedBriefcases(this.hubArgs.iModelGuid);
-      for (const bc of briefcases) {
-        assert(bc.iModelId === this.hubArgs.iModelGuid);
-        if (this.hubArgs.briefcaseId && bc.briefcaseId !== this.hubArgs.briefcaseId)
-          continue;
-        bcFile = bc.fileName;
-        break;
-      }
-    }
-
-    const reqContext = await this.getAuthReqContext();
-    let openProps: OpenBriefcaseProps;
-    if (bcFile) {
-      openProps = { fileName: bcFile };
-    } else {
-      const reqArg: RequestNewBriefcaseArg = { contextId: this.hubArgs.projectGuid, iModelId: this.hubArgs.iModelGuid };
-      if (this.hubArgs.briefcaseId)
-        reqArg.briefcaseId = this.hubArgs.briefcaseId;
-
-      const bcProps: LocalBriefcaseProps = await BriefcaseManager.downloadBriefcase(reqContext, reqArg);
-      if (this.jobArgs.updateDbProfile || this.jobArgs.updateDomainSchemas)
-        await BriefcaseDb.upgradeSchemas(reqContext, bcProps);
-
-      openProps = { fileName: bcProps.fileName };
-    }
-
-    this._db = await BriefcaseDb.open(reqContext, openProps);
-    (this._db as BriefcaseDb).concurrencyControl.startBulkMode();
-  }
-
-  private async loadSynchronizer() {
-    const reqContext = await this.getReqContext();
-    const synchronizer = new Synchronizer(this.db, false, reqContext as AuthorizedClientRequestContext);
-    this.connector.synchronizer = synchronizer;
-  }
-
-  private async persistChanges(changeDesc: string, ctype: ChangesType) {
-    const { revisionHeader } = this.jobArgs;
-    const comment = `${revisionHeader} - ${changeDesc}`;
-    if (this.db.isBriefcaseDb()) {
-      const authReqContext = await this.getAuthReqContext();
-      this._db = this.db as BriefcaseDb;
-      await this.db.concurrencyControl.request(authReqContext);
-      await this.db.pullAndMergeChanges(authReqContext);
-      this.db.saveChanges(comment);
-      await this.db.pushChanges(authReqContext, comment, ctype);
-    } else {
-      this.db.saveChanges(comment);
-    }
-  }
-
-  private async enterChannel(rootId: Id64String) {
-    if (!this.db.isBriefcaseDb())
-      return;
-
-    this._db = this.db as BriefcaseDb;
-    if (!this.db.concurrencyControl.isBulkMode)
-      this.db.concurrencyControl.startBulkMode();
-    if (this.db.concurrencyControl.hasPendingRequests)
-      throw new Error("has pending requests");
-    if (this.db.concurrencyControl.locks.hasSchemaLock)
-      throw new Error("has schema lock");
-    if (this.db.concurrencyControl.locks.hasCodeSpecsLock)
-      throw new Error("has code spec lock");
-    if (this.db.concurrencyControl.channel.isChannelRootLocked)
-      throw new Error("holds lock on current channel root. it must be released before entering a new channel.");
-
-    this.db.concurrencyControl.channel.channelRoot = rootId;
-
-    const reqContext = await this.getAuthReqContext();
-    await this.db.concurrencyControl.channel.lockChannelRoot(reqContext);
-  }
-}
->>>>>>> a5f9e70d
