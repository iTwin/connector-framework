/*---------------------------------------------------------------------------------------------
* Copyright (c) Bentley Systems, Incorporated. All rights reserved.
* See LICENSE.md in the project root for license terms and full copyright notice.
*--------------------------------------------------------------------------------------------*/
import type { LocalBriefcaseProps, OpenBriefcaseProps, SubjectProps } from "@itwin/core-common";
import { IModel } from "@itwin/core-common";
import type { AccessToken, Id64Arg, Id64String } from "@itwin/core-bentley";
import { BentleyError, Guid, IModelHubStatus } from "@itwin/core-bentley";
import { assert, BentleyStatus, Logger, LogLevel } from "@itwin/core-bentley";
import type { IModelDb, RequestNewBriefcaseArg } from "@itwin/core-backend";
import { BriefcaseDb, BriefcaseManager, ChannelControl, LinkElement, SnapshotDb, StandaloneDb, Subject, SubjectOwnsSubjects, SynchronizationConfigLink } from "@itwin/core-backend";
import { NodeCliAuthorizationClient } from "@itwin/node-cli-authorization";
import type { BaseConnector } from "./BaseConnector";
import { LoggerCategories } from "./LoggerCategory";
import type { AllArgsProps } from "./Args";
import { HubArgs, JobArgs } from "./Args";
import { Synchronizer } from "./Synchronizer";
import type { ConnectorIssueReporter } from "./ConnectorIssueReporter";
import * as fs from "fs";
import * as path from "path";
import { SqliteIssueReporter } from "./SqliteIssueReporter";

type Path = string;

enum BeforeRetry { Nothing = 0, PullMergePush = 1 }

export class ConnectorRunner {

  private _jobArgs: JobArgs;
  private _hubArgs?: HubArgs;

  private _db?: IModelDb;
  private _connector?: BaseConnector;
  private _issueReporter?: ConnectorIssueReporter;

  /**
   * @throws Error when jobArgs or/and hubArgs are malformated or contain invalid arguments
   */
  constructor(jobArgs: JobArgs, hubArgs?: HubArgs) {
    if (!jobArgs.isValid)
      throw new Error("Invalid jobArgs");
    this._jobArgs = jobArgs;

    if (hubArgs) {
      if (!hubArgs.isValid)
        throw new Error("Invalid hubArgs");
      this._hubArgs = hubArgs;
    }

    Logger.initializeToConsole();
    const { loggerConfigJSONFile } = jobArgs;
    if (loggerConfigJSONFile && path.extname(loggerConfigJSONFile) === ".json" && fs.existsSync(loggerConfigJSONFile))
      // eslint-disable-next-line @typescript-eslint/no-var-requires
      Logger.configureLevels(require(loggerConfigJSONFile));
    else
      Logger.setLevelDefault(LogLevel.Info);
  }

  /**
   * Generates a ConnectorRunner instance from a .json argument file
   * @param file absolute path to a .json file that stores arguments
   * @returns ConnectorRunner
   * @throws Error when file does not exist
   */
  public static fromFile(file: string): ConnectorRunner {
    if (!fs.existsSync(file))
      throw new Error(`${file} does not exist`);
    const json = JSON.parse(fs.readFileSync(file, "utf8"));
    const runner = ConnectorRunner.fromJSON(json);
    return runner;
  }

  /**
   * Generates a ConnectorRunner instance from json body
   * @param json
   * @returns ConnectorRunner
   * @throws Error when content does not include "jobArgs" as key
   */
  public static fromJSON(json: AllArgsProps): ConnectorRunner {
    const supportedVersion = "0.0.1";
    if (!json.version || json.version !== supportedVersion)
      throw new Error(`Arg file has invalid version ${json.version}. Supported version is ${supportedVersion}.`);

    // __PUBLISH_EXTRACT_START__ ConnectorRunner-constructor.example-code
    if (!(json.jobArgs))
      throw new Error("jobArgs is not defined");
    const jobArgs = new JobArgs(json.jobArgs);

    let hubArgs: HubArgs | undefined;
    if (json.hubArgs)
      hubArgs = new HubArgs(json.hubArgs);

    const runner = new ConnectorRunner(jobArgs, hubArgs);
    // __PUBLISH_EXTRACT_END__

    return runner;
  }

  public get jobArgs(): JobArgs {
    return this._jobArgs;
  }

  public get hubArgs(): HubArgs {
    if (!this._hubArgs)
      throw new Error(`ConnectorRunner.hubArgs is not defined for current iModel with type = ${this.jobArgs.dbType}.`);
    return this._hubArgs;
  }

  public set issueReporter(reporter: ConnectorIssueReporter | undefined) {
    this._issueReporter = reporter;
  }

  public get issueReporter(): ConnectorIssueReporter | undefined {
    return this._issueReporter;
  }

  public get jobSubjectName(): string {
    return this.connector.getJobSubjectName(this.jobArgs.source);
  }

  public get channelKey (): string {
    return this.connector.getChannelKey();
  }

  public get usesSharedChannel (): boolean {
    return this.channelKey===ChannelControl.sharedChannelName;
  }

  public get db(): IModelDb {
    if (!this._db)
      throw new Error("IModelDb has not been loaded.");
    return this._db;
  }

  public get connector(): BaseConnector {
    if (!this._connector)
      throw new Error("Connector has not been loaded.");
    return this._connector;
  }

  /**
   * Safely executes a connector job
   * This method does not throw any errors
   * @returns BentleyStatus
   */
  public async run(connector: Path): Promise<BentleyStatus> {
    let runStatus = BentleyStatus.SUCCESS;
    try {
      await this.runUnsafe(connector);
    } catch (err) {
      const msg = (err as any).message;
      Logger.logError(LoggerCategories.Framework, msg);
      Logger.logError(LoggerCategories.Framework, `Failed to execute connector module - ${connector}`);
      this.connector.reportError(this.jobArgs.stagingDir, msg, "ConnectorRunner", "Run", LoggerCategories.Framework);
      runStatus = BentleyStatus.ERROR;
      await this.onFailure(err);
    } finally {
      await this.onFinish();
    }
    return runStatus;
  }

  private async runUnsafe(connector: Path) {
    Logger.logInfo(LoggerCategories.Framework, "Connector job has started");

    // load

    Logger.logInfo(LoggerCategories.Framework, "Loading connector...");
    await this.loadConnector(connector);

    if (this.hubArgs) {
      Logger.logInfo(LoggerCategories.Framework, "Initializing connector's auth client...");
      await this.initAuthClient(this.hubArgs);
    }
    else {
      Logger.logError(LoggerCategories.Framework, "Need HubArgs to initialize the connector's auth client!");
    }

    Logger.logInfo(LoggerCategories.Framework, "Loading issue reporter...");
    this.loadIssueReporter();

    Logger.logInfo(LoggerCategories.Framework, "Retrieving iModel...");
    await this.loadDb();

    Logger.logInfo(LoggerCategories.Framework, "Loading synchronizer...");
    await this.loadSynchronizer();

    Logger.logInfo(LoggerCategories.Framework, "Writing configuration and opening source data...");
    const synchConfig = await this.doInRepositoryChannel(
      async () => {
        const config = this.insertSynchronizationConfigLink();
        this.connector.connectorArgs = this.jobArgs.connectorArgs;
        await this.connector.openSourceData(this.jobArgs.source);
        // ADO# 720780 - have both a synchconfiglink and external source - create the relationship
        this.connector.synchronizer.ensureRootSourceRelationshipExists (config, this.jobArgs.source);
        await this.connector.onOpenIModel();
        return config;
      },
      "Write configuration and open source data."
    );

    // ***
    // *** NEEDS WORK - this API should be changed - The connector should return
    // *** schema *strings* from both importDomainSchema and importDynamicSchema. The connector should not import them.
    // *** (Or, these two connector methods should be combined into a single method that returns an array of strings.)
    // *** Then ConnectorRunner should get the schema lock and import all schemas in one shot.
    // ***
    Logger.logInfo(LoggerCategories.Framework, "Importing domain schema...");
    await this.doInRepositoryChannel(
      async () => {
        return this.connector.importDomainSchema(await this.getToken());
      },
      "Write domain schema."
    );

    Logger.logInfo(LoggerCategories.Framework, "Importing dynamic schema...");
    await this.doInRepositoryChannel(
      async () => {
        return this.connector.importDynamicSchema(await this.getToken());
      },
      "Write dynamic schema."
    );

    Logger.logInfo(LoggerCategories.Framework, "Writing job subject and definitions...");
    const jobSubject = await this.doInRepositoryChannel(
      async () => {
        const job = await this.updateJobSubject();
        await this.connector.initializeJob();
        await this.connector.importDefinitions();
        return job;
      },
      "Write job subject and definitions."
    );

    if(this.jobArgs.shouldUnmapSource) {
      Logger.logInfo(LoggerCategories.Framework, "Unmapping source data...");
      await this.doInRepositoryChannel(
        async () => {
          await this.connector.unmapSource(this.jobSubjectName);
          this.updateProjectExtent();
        },
        "Unmapping source data"
      );
      return;
    }

    Logger.logInfo(LoggerCategories.Framework, "Synchronizing...");
    await this.doInConnectorChannel(jobSubject.id,
      async () => {
        await this.connector.updateExistingData();
        this.updateDeletedElements();
      },
      "Synchronize."
    );

    Logger.logInfo(LoggerCategories.Framework, "Writing job finish time and extent...");
    await this.doInRepositoryChannel(
      async () => {
        this.updateProjectExtent();
        this.connector.synchronizer.updateRepositoryLinks();
        this.updateSynchronizationConfigLink(synchConfig);
      },
      "Write synchronization finish time and extent."
    );

    Logger.logInfo(LoggerCategories.Framework, "Connector job complete!");
  }

  private async onFailure(err: any) {
    try {
      if (this._db && this._db.isBriefcaseDb()) {
        this._db.abandonChanges();
        await this.db.locks.releaseAllLocks();
      }
    } catch (err1) {
      // don't allow a further exception to prevent onFailure from reporting and returning. We need to finish the abend sequence.
      // eslint-disable-next-line no-console
      console.error(err1);
    } finally {
      try {
        this.recordError(err);
      } catch (err2) {
        // eslint-disable-next-line no-console
        console.error(err2);
      }
    }
  }

  public recordError(err: any) {
    const errorFile = this.jobArgs.errorFile;
    const errorStr = JSON.stringify({
      id: this._connector?.getConnectorName() ?? "",
      message: "Failure",
      description: err.message,
      extendedData: err,
    });
    fs.writeFileSync(errorFile, errorStr);
    Logger.logInfo(LoggerCategories.Framework, `Error recorded at ${errorFile}`);
  }

  private async onFinish() {
    if (this._db) {
      this._db.abandonChanges();

      this.connector?.onClosingIModel?.();

      this._db.close();
    }

    if (this.issueReporter) {
      await this.issueReporter.publishReport();
      await this.issueReporter.close();
    }
  }

  private updateDeletedElements() {
    if (this.connector.shouldDeleteElements())
      this.connector.synchronizer.detectDeletedElements();
  }

  private updateProjectExtent() {
    const res = this.db.computeProjectExtents({
      reportExtentsWithOutliers: false,
      reportOutliers: false,
    });
    this.db.updateProjectExtents(res.extents);
  }
  private async updateJobSubject(): Promise<Subject> {
    const code = Subject.createCode(this.db, IModel.rootSubjectId, this.jobSubjectName);
    const existingSubjectId = this.db.elements.queryElementIdByCode(code);

    let subject: Subject;

    if (existingSubjectId) {
      subject = this.db.elements.getElement<Subject>(existingSubjectId);
    } else {
      /* eslint-disable @typescript-eslint/naming-convention */
      const jsonProperties: any = {
        Subject: {
          Job: {
            // Properties contain bridge instead of connector to keep backwards compatibility
            Properties: {
              BridgeVersion: this.connector.getApplicationVersion(),
              BridgeType: "JSConnector",
            },
            Bridge: this.connector.getConnectorName(),
          },
        },
      };
      /* eslint-disable @typescript-eslint/naming-convention */

      const root = this.db.elements.getRootSubject();
      const subjectProps: SubjectProps = {
        classFullName: Subject.classFullName,
        model: root.model,
        code,
        jsonProperties,
        parent: new SubjectOwnsSubjects(root.id),
      };

      const newSubjectId = this.db.elements.insertElement(subjectProps);

      if (!this.usesSharedChannel)
        this.db.channels.makeChannelRoot({elementId: newSubjectId, channelKey: this.channelKey});

      subject = this.db.elements.getElement<Subject>(newSubjectId);
      // await this.db.locks.releaseAllLocks();
    }

    this.connector.jobSubject = subject;
    this.connector.synchronizer.jobSubjectId = subject.id;
    return subject;
  }

  private async loadConnector(connector: Path) {
    // TODO: Using `require` in a library isn't ergonomic. See
    // https://github.com/iTwin/connector-framework/issues/40.
    // eslint-disable-next-line @typescript-eslint/no-var-requires
    this._connector = await require(connector).default.create();
  }

  private insertSynchronizationConfigLink() {
    let synchConfigData = {
      classFullName: SynchronizationConfigLink.classFullName,
      model: IModel.repositoryModelId,
      code: LinkElement.createCode(this.db, IModel.repositoryModelId, "SynchConfig"),
    };
    if (this.jobArgs.synchConfigFile) {
      synchConfigData = require(this.jobArgs.synchConfigFile);
    }
    const prevSynchConfigId = this.db.elements.queryElementIdByCode(
      LinkElement.createCode(this.db, IModel.repositoryModelId, "SynchConfig")
    );
    let idToReturn: string;
    if (prevSynchConfigId === undefined) {
      idToReturn = this.db.elements.insertElement(synchConfigData);
    } else {
      this.updateSynchronizationConfigLink(prevSynchConfigId);
      idToReturn = prevSynchConfigId;
    }
    return idToReturn;
  }
  private updateSynchronizationConfigLink(synchConfigId: string) {
    const synchConfigData = {
      id: synchConfigId,
      classFullName: SynchronizationConfigLink.classFullName,
      model: IModel.repositoryModelId,
      code: LinkElement.createCode(this.db, IModel.repositoryModelId, "SynchConfig"),
      lastSuccessfulRun: Date.now().toString(),
    };
    this.db.elements.updateElement(synchConfigData);
  }

  private loadIssueReporter() {
    if (this.issueReporter) {
      this.connector.issueReporter = this.issueReporter;
      return;
    }

    if (!this.jobArgs.activityId)
      this.jobArgs.activityId = Guid.createValue();

    let contextId;
    let iModelId;
    if (this.jobArgs.dbType === "briefcase") {
      contextId = this.hubArgs.projectGuid;
      iModelId = this.hubArgs.iModelGuid;
    } else {
      contextId = "";
      iModelId = "";
    }

    this.issueReporter = new SqliteIssueReporter(contextId, iModelId, this.jobArgs.activityId, this.jobArgs.source, this.jobArgs.issuesDbDir);
    this.connector.issueReporter = this.issueReporter;
  }

  private needsToken() : boolean {
    const kind = this._jobArgs.dbType;
    return ((kind === "snapshot" || kind === "standalone") ? false : true);
  }

  private async getToken() {
      if (this._connector === undefined)
      throw ("Error: unable to get access token - connector is undefined.");

    if (this.needsToken())
      return this._connector?.getAccessToken();
    else
      return "notoken";
  }

  private async initAuthClient(hubArgs:HubArgs) : Promise<string> {
    if (!this._connector || !this.needsToken())
      return "notoken";

    if (hubArgs.doInteractiveSignIn)
      this._connector?.initializeInteractiveClient(hubArgs.clientConfig!);
    else if (hubArgs.tokenCallbackUrl)
      this._connector?.initializeCallbackUrlClient(hubArgs.tokenCallbackUrl!);
    else if (hubArgs.tokenCallback)
      this._connector?.initializeCallbackClient(hubArgs.tokenCallback);
    else {
      throw new Error("Define hubArgs.clientConfig, HubArgs.acccessTokenCallbackUrl or HubArgs.accessTokenCallback to initialize the connector's auth client!");
    }

    return this._connector?.getAccessToken();
  }

  private async loadDb() {
    if (this.jobArgs.dbType === "briefcase") {
      await this.loadBriefcaseDb();
    } else if (this.jobArgs.dbType === "standalone") {
      await this.loadStandaloneDb();
    } else if (this.jobArgs.dbType === "snapshot") {
      await this.loadSnapshotDb();
    } else {
      throw new Error("Invalid JobArgs.dbType");
    }
    this.db.channels.addAllowedChannel(this.channelKey);
  }

  private async loadSnapshotDb() {
    const cname = this.connector.getConnectorName();
    const fname = `${cname}.bim`;
    const fpath = path.join(this.jobArgs.stagingDir, fname);
    if (fs.existsSync(fpath))
      fs.unlinkSync(fpath);
    this._db = SnapshotDb.createEmpty(fpath, { rootSubject: { name: cname } });
  }

  private async loadStandaloneDb() {
    const cname = this.connector.getConnectorName();
    const fname = `${cname}.bim`;
    const fpath = path.join(this.jobArgs.stagingDir, fname);
    if (fs.existsSync(fpath))
      this._db = StandaloneDb.openFile(fpath);
    else
      this._db = StandaloneDb.createEmpty(fpath, { rootSubject: { name: cname } });
  }

  private async loadBriefcaseDb() {

    let bcFile: string | undefined;
    if (this.hubArgs.briefcaseFile) {
      Logger.logInfo(LoggerCategories.Framework, `Use briefcase file passed with HubArgs: ${this.hubArgs.briefcaseFile}.`);
      bcFile = this.hubArgs.briefcaseFile;
    } else {
      const briefcases = BriefcaseManager.getCachedBriefcases(this.hubArgs.iModelGuid);
      let cbcCount = 0;
      if (briefcases !== undefined)
        cbcCount = briefcases.length;
      Logger.logInfo(LoggerCategories.Framework, `Looking for iModel GUID ${this.hubArgs.iModelGuid} among ${cbcCount} cached briefcases.`);
      for (const bc of briefcases) {
        Logger.logInfo(LoggerCategories.Framework, `Current cached briefcase has iModel GUID ${bc.iModelId}.`);
        assert(bc.iModelId === this.hubArgs.iModelGuid);
        if (this.hubArgs.briefcaseId && bc.briefcaseId !== this.hubArgs.briefcaseId)
          continue;
        bcFile = bc.fileName;
        Logger.logInfo(LoggerCategories.Framework, `Briefcase found in cache - using file name ${bcFile}.`);
        break;
      }
    }

    let openProps: OpenBriefcaseProps;
    if (bcFile) {
      openProps = { fileName: bcFile };
    } else {
      const reqArg: RequestNewBriefcaseArg = { iTwinId: this.hubArgs.projectGuid, iModelId: this.hubArgs.iModelGuid };
      Logger.logInfo(LoggerCategories.Framework, `Briefcase not found in cache - requesting new briefcase from project (iTwin) ${reqArg.iTwinId} with iModel id ${reqArg.iModelId}.`);
      if (this.hubArgs.briefcaseId)
        reqArg.briefcaseId = this.hubArgs.briefcaseId;

      const bcProps: LocalBriefcaseProps = await BriefcaseManager.downloadBriefcase(reqArg);

      if (bcProps !== undefined)
        Logger.logInfo(LoggerCategories.Framework, `A new briefcase with id = ${bcProps.briefcaseId} and name = ${bcProps.fileName} was successfully downloaded.`);

      if (this.jobArgs.updateDbProfile || this.jobArgs.updateDomainSchemas) {
        await this.doWithRetries(async () => BriefcaseDb.upgradeSchemas(bcProps), BeforeRetry.Nothing);
      }

      openProps = { fileName: bcProps.fileName };
    }

    Logger.logInfo(LoggerCategories.Framework, `Attempting to open the briefcase db...`);
    this._db = await BriefcaseDb.open(openProps);

    if (this._db !== undefined)
      Logger.logInfo(LoggerCategories.Framework, `Successfully opened the briefcase db.`);
    else
      throw new Error(`Failed to open briefcase with file name ${openProps.fileName}`);
    // (this._db as BriefcaseDb).concurrencyControl.startBulkMode(); // not sure what/if anything is the new "startBulkMode"
  }

  private async loadSynchronizer() {
    const ddp = this.connector.getDeletionDetectionParams();
<<<<<<< HEAD
    const synchronizer = new Synchronizer(this.db, ddp.fileBased , await this.getToken(), ddp.scopeToPartition);
=======
    const synchronizer = new Synchronizer(this.db, ddp.fileBased , this._reqContext, ddp.scopeToPartition, this.connector.getChannelKey());
>>>>>>> c81f191a
    this.connector.synchronizer = synchronizer;
  }

  private async persistChanges(changeDesc: string) {
    const { revisionHeader } = this.jobArgs;
    const comment = `${revisionHeader} - ${changeDesc}`;
    const isStandalone = this.jobArgs.dbType === "standalone";
    if (!isStandalone && this.db.isBriefcaseDb()) {
      this._db = this.db;
      await this.db.pullChanges();
      this.db.saveChanges(comment);
      await this.db.pushChanges({ description: comment });
      await this.db.locks.releaseAllLocks(); // in case there were no changes
    } else {
      this.db.saveChanges(comment);
    }
  }

  private async acquireLocks(arg: { shared?: Id64Arg, exclusive?: Id64Arg }): Promise<void> {
    const isStandalone = this.jobArgs.dbType === "standalone";
    if (isStandalone || !this.db.isBriefcaseDb())
      return;

    return this.doWithRetries(async () => this.db.locks.acquireLocks(arg), BeforeRetry.PullMergePush);
  }

  private shouldRetryAfterError(err: unknown): boolean {
    if (!(err instanceof BentleyError))
      return false;
    return err.errorNumber === IModelHubStatus.LockOwnedByAnotherBriefcase;
  }

  private async doWithRetries(task: () => Promise<void>, beforeRetry: BeforeRetry): Promise<void> {
    let count = 0;
    do {
      try {
        await task();
        return;
      } catch (err) {
        if (!this.shouldRetryAfterError(err))
          throw err;
        if (++count > this.hubArgs.maxLockRetries)
          throw err;
        const sleepms = Math.random() * this.hubArgs.maxLockRetryWaitSeconds * 1000;
        await new Promise((resolve) => setTimeout(resolve, sleepms));

        if (beforeRetry === BeforeRetry.PullMergePush) {
          assert(this.db.isBriefcaseDb());
          await this.db.pullChanges(); // do not catch!
          await this.db.pushChanges({ description: "" }); // "
        }
      }
    } while (true);
  }

  private async doInRepositoryChannel<R>(task: () => Promise<R>, message: string): Promise<R> {
    await this.acquireLocks({ exclusive: IModel.rootSubjectId });
    const result = await task();
    await this.persistChanges(message);
    return result;
  }

  private async doInConnectorChannel<R>(jobSubject: Id64String, task: () => Promise<R>, message: string): Promise<R> {
    await this.acquireLocks({ exclusive: jobSubject });  // automatically acquires shared lock on root subject (the parent/model)
    const result = await task();
    await this.persistChanges(message);
    return result;
  }
}
<|MERGE_RESOLUTION|>--- conflicted
+++ resolved
@@ -1,630 +1,626 @@
-/*---------------------------------------------------------------------------------------------
-* Copyright (c) Bentley Systems, Incorporated. All rights reserved.
-* See LICENSE.md in the project root for license terms and full copyright notice.
-*--------------------------------------------------------------------------------------------*/
-import type { LocalBriefcaseProps, OpenBriefcaseProps, SubjectProps } from "@itwin/core-common";
-import { IModel } from "@itwin/core-common";
-import type { AccessToken, Id64Arg, Id64String } from "@itwin/core-bentley";
-import { BentleyError, Guid, IModelHubStatus } from "@itwin/core-bentley";
-import { assert, BentleyStatus, Logger, LogLevel } from "@itwin/core-bentley";
-import type { IModelDb, RequestNewBriefcaseArg } from "@itwin/core-backend";
-import { BriefcaseDb, BriefcaseManager, ChannelControl, LinkElement, SnapshotDb, StandaloneDb, Subject, SubjectOwnsSubjects, SynchronizationConfigLink } from "@itwin/core-backend";
-import { NodeCliAuthorizationClient } from "@itwin/node-cli-authorization";
-import type { BaseConnector } from "./BaseConnector";
-import { LoggerCategories } from "./LoggerCategory";
-import type { AllArgsProps } from "./Args";
-import { HubArgs, JobArgs } from "./Args";
-import { Synchronizer } from "./Synchronizer";
-import type { ConnectorIssueReporter } from "./ConnectorIssueReporter";
-import * as fs from "fs";
-import * as path from "path";
-import { SqliteIssueReporter } from "./SqliteIssueReporter";
-
-type Path = string;
-
-enum BeforeRetry { Nothing = 0, PullMergePush = 1 }
-
-export class ConnectorRunner {
-
-  private _jobArgs: JobArgs;
-  private _hubArgs?: HubArgs;
-
-  private _db?: IModelDb;
-  private _connector?: BaseConnector;
-  private _issueReporter?: ConnectorIssueReporter;
-
-  /**
-   * @throws Error when jobArgs or/and hubArgs are malformated or contain invalid arguments
-   */
-  constructor(jobArgs: JobArgs, hubArgs?: HubArgs) {
-    if (!jobArgs.isValid)
-      throw new Error("Invalid jobArgs");
-    this._jobArgs = jobArgs;
-
-    if (hubArgs) {
-      if (!hubArgs.isValid)
-        throw new Error("Invalid hubArgs");
-      this._hubArgs = hubArgs;
-    }
-
-    Logger.initializeToConsole();
-    const { loggerConfigJSONFile } = jobArgs;
-    if (loggerConfigJSONFile && path.extname(loggerConfigJSONFile) === ".json" && fs.existsSync(loggerConfigJSONFile))
-      // eslint-disable-next-line @typescript-eslint/no-var-requires
-      Logger.configureLevels(require(loggerConfigJSONFile));
-    else
-      Logger.setLevelDefault(LogLevel.Info);
-  }
-
-  /**
-   * Generates a ConnectorRunner instance from a .json argument file
-   * @param file absolute path to a .json file that stores arguments
-   * @returns ConnectorRunner
-   * @throws Error when file does not exist
-   */
-  public static fromFile(file: string): ConnectorRunner {
-    if (!fs.existsSync(file))
-      throw new Error(`${file} does not exist`);
-    const json = JSON.parse(fs.readFileSync(file, "utf8"));
-    const runner = ConnectorRunner.fromJSON(json);
-    return runner;
-  }
-
-  /**
-   * Generates a ConnectorRunner instance from json body
-   * @param json
-   * @returns ConnectorRunner
-   * @throws Error when content does not include "jobArgs" as key
-   */
-  public static fromJSON(json: AllArgsProps): ConnectorRunner {
-    const supportedVersion = "0.0.1";
-    if (!json.version || json.version !== supportedVersion)
-      throw new Error(`Arg file has invalid version ${json.version}. Supported version is ${supportedVersion}.`);
-
-    // __PUBLISH_EXTRACT_START__ ConnectorRunner-constructor.example-code
-    if (!(json.jobArgs))
-      throw new Error("jobArgs is not defined");
-    const jobArgs = new JobArgs(json.jobArgs);
-
-    let hubArgs: HubArgs | undefined;
-    if (json.hubArgs)
-      hubArgs = new HubArgs(json.hubArgs);
-
-    const runner = new ConnectorRunner(jobArgs, hubArgs);
-    // __PUBLISH_EXTRACT_END__
-
-    return runner;
-  }
-
-  public get jobArgs(): JobArgs {
-    return this._jobArgs;
-  }
-
-  public get hubArgs(): HubArgs {
-    if (!this._hubArgs)
-      throw new Error(`ConnectorRunner.hubArgs is not defined for current iModel with type = ${this.jobArgs.dbType}.`);
-    return this._hubArgs;
-  }
-
-  public set issueReporter(reporter: ConnectorIssueReporter | undefined) {
-    this._issueReporter = reporter;
-  }
-
-  public get issueReporter(): ConnectorIssueReporter | undefined {
-    return this._issueReporter;
-  }
-
-  public get jobSubjectName(): string {
-    return this.connector.getJobSubjectName(this.jobArgs.source);
-  }
-
-  public get channelKey (): string {
-    return this.connector.getChannelKey();
-  }
-
-  public get usesSharedChannel (): boolean {
-    return this.channelKey===ChannelControl.sharedChannelName;
-  }
-
-  public get db(): IModelDb {
-    if (!this._db)
-      throw new Error("IModelDb has not been loaded.");
-    return this._db;
-  }
-
-  public get connector(): BaseConnector {
-    if (!this._connector)
-      throw new Error("Connector has not been loaded.");
-    return this._connector;
-  }
-
-  /**
-   * Safely executes a connector job
-   * This method does not throw any errors
-   * @returns BentleyStatus
-   */
-  public async run(connector: Path): Promise<BentleyStatus> {
-    let runStatus = BentleyStatus.SUCCESS;
-    try {
-      await this.runUnsafe(connector);
-    } catch (err) {
-      const msg = (err as any).message;
-      Logger.logError(LoggerCategories.Framework, msg);
-      Logger.logError(LoggerCategories.Framework, `Failed to execute connector module - ${connector}`);
-      this.connector.reportError(this.jobArgs.stagingDir, msg, "ConnectorRunner", "Run", LoggerCategories.Framework);
-      runStatus = BentleyStatus.ERROR;
-      await this.onFailure(err);
-    } finally {
-      await this.onFinish();
-    }
-    return runStatus;
-  }
-
-  private async runUnsafe(connector: Path) {
-    Logger.logInfo(LoggerCategories.Framework, "Connector job has started");
-
-    // load
-
-    Logger.logInfo(LoggerCategories.Framework, "Loading connector...");
-    await this.loadConnector(connector);
-
-    if (this.hubArgs) {
-      Logger.logInfo(LoggerCategories.Framework, "Initializing connector's auth client...");
-      await this.initAuthClient(this.hubArgs);
-    }
-    else {
-      Logger.logError(LoggerCategories.Framework, "Need HubArgs to initialize the connector's auth client!");
-    }
-
-    Logger.logInfo(LoggerCategories.Framework, "Loading issue reporter...");
-    this.loadIssueReporter();
-
-    Logger.logInfo(LoggerCategories.Framework, "Retrieving iModel...");
-    await this.loadDb();
-
-    Logger.logInfo(LoggerCategories.Framework, "Loading synchronizer...");
-    await this.loadSynchronizer();
-
-    Logger.logInfo(LoggerCategories.Framework, "Writing configuration and opening source data...");
-    const synchConfig = await this.doInRepositoryChannel(
-      async () => {
-        const config = this.insertSynchronizationConfigLink();
-        this.connector.connectorArgs = this.jobArgs.connectorArgs;
-        await this.connector.openSourceData(this.jobArgs.source);
-        // ADO# 720780 - have both a synchconfiglink and external source - create the relationship
-        this.connector.synchronizer.ensureRootSourceRelationshipExists (config, this.jobArgs.source);
-        await this.connector.onOpenIModel();
-        return config;
-      },
-      "Write configuration and open source data."
-    );
-
-    // ***
-    // *** NEEDS WORK - this API should be changed - The connector should return
-    // *** schema *strings* from both importDomainSchema and importDynamicSchema. The connector should not import them.
-    // *** (Or, these two connector methods should be combined into a single method that returns an array of strings.)
-    // *** Then ConnectorRunner should get the schema lock and import all schemas in one shot.
-    // ***
-    Logger.logInfo(LoggerCategories.Framework, "Importing domain schema...");
-    await this.doInRepositoryChannel(
-      async () => {
-        return this.connector.importDomainSchema(await this.getToken());
-      },
-      "Write domain schema."
-    );
-
-    Logger.logInfo(LoggerCategories.Framework, "Importing dynamic schema...");
-    await this.doInRepositoryChannel(
-      async () => {
-        return this.connector.importDynamicSchema(await this.getToken());
-      },
-      "Write dynamic schema."
-    );
-
-    Logger.logInfo(LoggerCategories.Framework, "Writing job subject and definitions...");
-    const jobSubject = await this.doInRepositoryChannel(
-      async () => {
-        const job = await this.updateJobSubject();
-        await this.connector.initializeJob();
-        await this.connector.importDefinitions();
-        return job;
-      },
-      "Write job subject and definitions."
-    );
-
-    if(this.jobArgs.shouldUnmapSource) {
-      Logger.logInfo(LoggerCategories.Framework, "Unmapping source data...");
-      await this.doInRepositoryChannel(
-        async () => {
-          await this.connector.unmapSource(this.jobSubjectName);
-          this.updateProjectExtent();
-        },
-        "Unmapping source data"
-      );
-      return;
-    }
-
-    Logger.logInfo(LoggerCategories.Framework, "Synchronizing...");
-    await this.doInConnectorChannel(jobSubject.id,
-      async () => {
-        await this.connector.updateExistingData();
-        this.updateDeletedElements();
-      },
-      "Synchronize."
-    );
-
-    Logger.logInfo(LoggerCategories.Framework, "Writing job finish time and extent...");
-    await this.doInRepositoryChannel(
-      async () => {
-        this.updateProjectExtent();
-        this.connector.synchronizer.updateRepositoryLinks();
-        this.updateSynchronizationConfigLink(synchConfig);
-      },
-      "Write synchronization finish time and extent."
-    );
-
-    Logger.logInfo(LoggerCategories.Framework, "Connector job complete!");
-  }
-
-  private async onFailure(err: any) {
-    try {
-      if (this._db && this._db.isBriefcaseDb()) {
-        this._db.abandonChanges();
-        await this.db.locks.releaseAllLocks();
-      }
-    } catch (err1) {
-      // don't allow a further exception to prevent onFailure from reporting and returning. We need to finish the abend sequence.
-      // eslint-disable-next-line no-console
-      console.error(err1);
-    } finally {
-      try {
-        this.recordError(err);
-      } catch (err2) {
-        // eslint-disable-next-line no-console
-        console.error(err2);
-      }
-    }
-  }
-
-  public recordError(err: any) {
-    const errorFile = this.jobArgs.errorFile;
-    const errorStr = JSON.stringify({
-      id: this._connector?.getConnectorName() ?? "",
-      message: "Failure",
-      description: err.message,
-      extendedData: err,
-    });
-    fs.writeFileSync(errorFile, errorStr);
-    Logger.logInfo(LoggerCategories.Framework, `Error recorded at ${errorFile}`);
-  }
-
-  private async onFinish() {
-    if (this._db) {
-      this._db.abandonChanges();
-
-      this.connector?.onClosingIModel?.();
-
-      this._db.close();
-    }
-
-    if (this.issueReporter) {
-      await this.issueReporter.publishReport();
-      await this.issueReporter.close();
-    }
-  }
-
-  private updateDeletedElements() {
-    if (this.connector.shouldDeleteElements())
-      this.connector.synchronizer.detectDeletedElements();
-  }
-
-  private updateProjectExtent() {
-    const res = this.db.computeProjectExtents({
-      reportExtentsWithOutliers: false,
-      reportOutliers: false,
-    });
-    this.db.updateProjectExtents(res.extents);
-  }
-  private async updateJobSubject(): Promise<Subject> {
-    const code = Subject.createCode(this.db, IModel.rootSubjectId, this.jobSubjectName);
-    const existingSubjectId = this.db.elements.queryElementIdByCode(code);
-
-    let subject: Subject;
-
-    if (existingSubjectId) {
-      subject = this.db.elements.getElement<Subject>(existingSubjectId);
-    } else {
-      /* eslint-disable @typescript-eslint/naming-convention */
-      const jsonProperties: any = {
-        Subject: {
-          Job: {
-            // Properties contain bridge instead of connector to keep backwards compatibility
-            Properties: {
-              BridgeVersion: this.connector.getApplicationVersion(),
-              BridgeType: "JSConnector",
-            },
-            Bridge: this.connector.getConnectorName(),
-          },
-        },
-      };
-      /* eslint-disable @typescript-eslint/naming-convention */
-
-      const root = this.db.elements.getRootSubject();
-      const subjectProps: SubjectProps = {
-        classFullName: Subject.classFullName,
-        model: root.model,
-        code,
-        jsonProperties,
-        parent: new SubjectOwnsSubjects(root.id),
-      };
-
-      const newSubjectId = this.db.elements.insertElement(subjectProps);
-
-      if (!this.usesSharedChannel)
-        this.db.channels.makeChannelRoot({elementId: newSubjectId, channelKey: this.channelKey});
-
-      subject = this.db.elements.getElement<Subject>(newSubjectId);
-      // await this.db.locks.releaseAllLocks();
-    }
-
-    this.connector.jobSubject = subject;
-    this.connector.synchronizer.jobSubjectId = subject.id;
-    return subject;
-  }
-
-  private async loadConnector(connector: Path) {
-    // TODO: Using `require` in a library isn't ergonomic. See
-    // https://github.com/iTwin/connector-framework/issues/40.
-    // eslint-disable-next-line @typescript-eslint/no-var-requires
-    this._connector = await require(connector).default.create();
-  }
-
-  private insertSynchronizationConfigLink() {
-    let synchConfigData = {
-      classFullName: SynchronizationConfigLink.classFullName,
-      model: IModel.repositoryModelId,
-      code: LinkElement.createCode(this.db, IModel.repositoryModelId, "SynchConfig"),
-    };
-    if (this.jobArgs.synchConfigFile) {
-      synchConfigData = require(this.jobArgs.synchConfigFile);
-    }
-    const prevSynchConfigId = this.db.elements.queryElementIdByCode(
-      LinkElement.createCode(this.db, IModel.repositoryModelId, "SynchConfig")
-    );
-    let idToReturn: string;
-    if (prevSynchConfigId === undefined) {
-      idToReturn = this.db.elements.insertElement(synchConfigData);
-    } else {
-      this.updateSynchronizationConfigLink(prevSynchConfigId);
-      idToReturn = prevSynchConfigId;
-    }
-    return idToReturn;
-  }
-  private updateSynchronizationConfigLink(synchConfigId: string) {
-    const synchConfigData = {
-      id: synchConfigId,
-      classFullName: SynchronizationConfigLink.classFullName,
-      model: IModel.repositoryModelId,
-      code: LinkElement.createCode(this.db, IModel.repositoryModelId, "SynchConfig"),
-      lastSuccessfulRun: Date.now().toString(),
-    };
-    this.db.elements.updateElement(synchConfigData);
-  }
-
-  private loadIssueReporter() {
-    if (this.issueReporter) {
-      this.connector.issueReporter = this.issueReporter;
-      return;
-    }
-
-    if (!this.jobArgs.activityId)
-      this.jobArgs.activityId = Guid.createValue();
-
-    let contextId;
-    let iModelId;
-    if (this.jobArgs.dbType === "briefcase") {
-      contextId = this.hubArgs.projectGuid;
-      iModelId = this.hubArgs.iModelGuid;
-    } else {
-      contextId = "";
-      iModelId = "";
-    }
-
-    this.issueReporter = new SqliteIssueReporter(contextId, iModelId, this.jobArgs.activityId, this.jobArgs.source, this.jobArgs.issuesDbDir);
-    this.connector.issueReporter = this.issueReporter;
-  }
-
-  private needsToken() : boolean {
-    const kind = this._jobArgs.dbType;
-    return ((kind === "snapshot" || kind === "standalone") ? false : true);
-  }
-
-  private async getToken() {
-      if (this._connector === undefined)
-      throw ("Error: unable to get access token - connector is undefined.");
-
-    if (this.needsToken())
-      return this._connector?.getAccessToken();
-    else
-      return "notoken";
-  }
-
-  private async initAuthClient(hubArgs:HubArgs) : Promise<string> {
-    if (!this._connector || !this.needsToken())
-      return "notoken";
-
-    if (hubArgs.doInteractiveSignIn)
-      this._connector?.initializeInteractiveClient(hubArgs.clientConfig!);
-    else if (hubArgs.tokenCallbackUrl)
-      this._connector?.initializeCallbackUrlClient(hubArgs.tokenCallbackUrl!);
-    else if (hubArgs.tokenCallback)
-      this._connector?.initializeCallbackClient(hubArgs.tokenCallback);
-    else {
-      throw new Error("Define hubArgs.clientConfig, HubArgs.acccessTokenCallbackUrl or HubArgs.accessTokenCallback to initialize the connector's auth client!");
-    }
-
-    return this._connector?.getAccessToken();
-  }
-
-  private async loadDb() {
-    if (this.jobArgs.dbType === "briefcase") {
-      await this.loadBriefcaseDb();
-    } else if (this.jobArgs.dbType === "standalone") {
-      await this.loadStandaloneDb();
-    } else if (this.jobArgs.dbType === "snapshot") {
-      await this.loadSnapshotDb();
-    } else {
-      throw new Error("Invalid JobArgs.dbType");
-    }
-    this.db.channels.addAllowedChannel(this.channelKey);
-  }
-
-  private async loadSnapshotDb() {
-    const cname = this.connector.getConnectorName();
-    const fname = `${cname}.bim`;
-    const fpath = path.join(this.jobArgs.stagingDir, fname);
-    if (fs.existsSync(fpath))
-      fs.unlinkSync(fpath);
-    this._db = SnapshotDb.createEmpty(fpath, { rootSubject: { name: cname } });
-  }
-
-  private async loadStandaloneDb() {
-    const cname = this.connector.getConnectorName();
-    const fname = `${cname}.bim`;
-    const fpath = path.join(this.jobArgs.stagingDir, fname);
-    if (fs.existsSync(fpath))
-      this._db = StandaloneDb.openFile(fpath);
-    else
-      this._db = StandaloneDb.createEmpty(fpath, { rootSubject: { name: cname } });
-  }
-
-  private async loadBriefcaseDb() {
-
-    let bcFile: string | undefined;
-    if (this.hubArgs.briefcaseFile) {
-      Logger.logInfo(LoggerCategories.Framework, `Use briefcase file passed with HubArgs: ${this.hubArgs.briefcaseFile}.`);
-      bcFile = this.hubArgs.briefcaseFile;
-    } else {
-      const briefcases = BriefcaseManager.getCachedBriefcases(this.hubArgs.iModelGuid);
-      let cbcCount = 0;
-      if (briefcases !== undefined)
-        cbcCount = briefcases.length;
-      Logger.logInfo(LoggerCategories.Framework, `Looking for iModel GUID ${this.hubArgs.iModelGuid} among ${cbcCount} cached briefcases.`);
-      for (const bc of briefcases) {
-        Logger.logInfo(LoggerCategories.Framework, `Current cached briefcase has iModel GUID ${bc.iModelId}.`);
-        assert(bc.iModelId === this.hubArgs.iModelGuid);
-        if (this.hubArgs.briefcaseId && bc.briefcaseId !== this.hubArgs.briefcaseId)
-          continue;
-        bcFile = bc.fileName;
-        Logger.logInfo(LoggerCategories.Framework, `Briefcase found in cache - using file name ${bcFile}.`);
-        break;
-      }
-    }
-
-    let openProps: OpenBriefcaseProps;
-    if (bcFile) {
-      openProps = { fileName: bcFile };
-    } else {
-      const reqArg: RequestNewBriefcaseArg = { iTwinId: this.hubArgs.projectGuid, iModelId: this.hubArgs.iModelGuid };
-      Logger.logInfo(LoggerCategories.Framework, `Briefcase not found in cache - requesting new briefcase from project (iTwin) ${reqArg.iTwinId} with iModel id ${reqArg.iModelId}.`);
-      if (this.hubArgs.briefcaseId)
-        reqArg.briefcaseId = this.hubArgs.briefcaseId;
-
-      const bcProps: LocalBriefcaseProps = await BriefcaseManager.downloadBriefcase(reqArg);
-
-      if (bcProps !== undefined)
-        Logger.logInfo(LoggerCategories.Framework, `A new briefcase with id = ${bcProps.briefcaseId} and name = ${bcProps.fileName} was successfully downloaded.`);
-
-      if (this.jobArgs.updateDbProfile || this.jobArgs.updateDomainSchemas) {
-        await this.doWithRetries(async () => BriefcaseDb.upgradeSchemas(bcProps), BeforeRetry.Nothing);
-      }
-
-      openProps = { fileName: bcProps.fileName };
-    }
-
-    Logger.logInfo(LoggerCategories.Framework, `Attempting to open the briefcase db...`);
-    this._db = await BriefcaseDb.open(openProps);
-
-    if (this._db !== undefined)
-      Logger.logInfo(LoggerCategories.Framework, `Successfully opened the briefcase db.`);
-    else
-      throw new Error(`Failed to open briefcase with file name ${openProps.fileName}`);
-    // (this._db as BriefcaseDb).concurrencyControl.startBulkMode(); // not sure what/if anything is the new "startBulkMode"
-  }
-
-  private async loadSynchronizer() {
-    const ddp = this.connector.getDeletionDetectionParams();
-<<<<<<< HEAD
-    const synchronizer = new Synchronizer(this.db, ddp.fileBased , await this.getToken(), ddp.scopeToPartition);
-=======
-    const synchronizer = new Synchronizer(this.db, ddp.fileBased , this._reqContext, ddp.scopeToPartition, this.connector.getChannelKey());
->>>>>>> c81f191a
-    this.connector.synchronizer = synchronizer;
-  }
-
-  private async persistChanges(changeDesc: string) {
-    const { revisionHeader } = this.jobArgs;
-    const comment = `${revisionHeader} - ${changeDesc}`;
-    const isStandalone = this.jobArgs.dbType === "standalone";
-    if (!isStandalone && this.db.isBriefcaseDb()) {
-      this._db = this.db;
-      await this.db.pullChanges();
-      this.db.saveChanges(comment);
-      await this.db.pushChanges({ description: comment });
-      await this.db.locks.releaseAllLocks(); // in case there were no changes
-    } else {
-      this.db.saveChanges(comment);
-    }
-  }
-
-  private async acquireLocks(arg: { shared?: Id64Arg, exclusive?: Id64Arg }): Promise<void> {
-    const isStandalone = this.jobArgs.dbType === "standalone";
-    if (isStandalone || !this.db.isBriefcaseDb())
-      return;
-
-    return this.doWithRetries(async () => this.db.locks.acquireLocks(arg), BeforeRetry.PullMergePush);
-  }
-
-  private shouldRetryAfterError(err: unknown): boolean {
-    if (!(err instanceof BentleyError))
-      return false;
-    return err.errorNumber === IModelHubStatus.LockOwnedByAnotherBriefcase;
-  }
-
-  private async doWithRetries(task: () => Promise<void>, beforeRetry: BeforeRetry): Promise<void> {
-    let count = 0;
-    do {
-      try {
-        await task();
-        return;
-      } catch (err) {
-        if (!this.shouldRetryAfterError(err))
-          throw err;
-        if (++count > this.hubArgs.maxLockRetries)
-          throw err;
-        const sleepms = Math.random() * this.hubArgs.maxLockRetryWaitSeconds * 1000;
-        await new Promise((resolve) => setTimeout(resolve, sleepms));
-
-        if (beforeRetry === BeforeRetry.PullMergePush) {
-          assert(this.db.isBriefcaseDb());
-          await this.db.pullChanges(); // do not catch!
-          await this.db.pushChanges({ description: "" }); // "
-        }
-      }
-    } while (true);
-  }
-
-  private async doInRepositoryChannel<R>(task: () => Promise<R>, message: string): Promise<R> {
-    await this.acquireLocks({ exclusive: IModel.rootSubjectId });
-    const result = await task();
-    await this.persistChanges(message);
-    return result;
-  }
-
-  private async doInConnectorChannel<R>(jobSubject: Id64String, task: () => Promise<R>, message: string): Promise<R> {
-    await this.acquireLocks({ exclusive: jobSubject });  // automatically acquires shared lock on root subject (the parent/model)
-    const result = await task();
-    await this.persistChanges(message);
-    return result;
-  }
-}
+/*---------------------------------------------------------------------------------------------
+* Copyright (c) Bentley Systems, Incorporated. All rights reserved.
+* See LICENSE.md in the project root for license terms and full copyright notice.
+*--------------------------------------------------------------------------------------------*/
+import type { LocalBriefcaseProps, OpenBriefcaseProps, SubjectProps } from "@itwin/core-common";
+import { IModel } from "@itwin/core-common";
+import type { AccessToken, Id64Arg, Id64String } from "@itwin/core-bentley";
+import { BentleyError, Guid, IModelHubStatus } from "@itwin/core-bentley";
+import { assert, BentleyStatus, Logger, LogLevel } from "@itwin/core-bentley";
+import type { IModelDb, RequestNewBriefcaseArg } from "@itwin/core-backend";
+import { BriefcaseDb, BriefcaseManager, ChannelControl, LinkElement, SnapshotDb, StandaloneDb, Subject, SubjectOwnsSubjects, SynchronizationConfigLink } from "@itwin/core-backend";
+import { NodeCliAuthorizationClient } from "@itwin/node-cli-authorization";
+import type { BaseConnector } from "./BaseConnector";
+import { LoggerCategories } from "./LoggerCategory";
+import type { AllArgsProps } from "./Args";
+import { HubArgs, JobArgs } from "./Args";
+import { Synchronizer } from "./Synchronizer";
+import type { ConnectorIssueReporter } from "./ConnectorIssueReporter";
+import * as fs from "fs";
+import * as path from "path";
+import { SqliteIssueReporter } from "./SqliteIssueReporter";
+
+type Path = string;
+
+enum BeforeRetry { Nothing = 0, PullMergePush = 1 }
+
+export class ConnectorRunner {
+
+  private _jobArgs: JobArgs;
+  private _hubArgs?: HubArgs;
+
+  private _db?: IModelDb;
+  private _connector?: BaseConnector;
+  private _issueReporter?: ConnectorIssueReporter;
+
+  /**
+   * @throws Error when jobArgs or/and hubArgs are malformated or contain invalid arguments
+   */
+  constructor(jobArgs: JobArgs, hubArgs?: HubArgs) {
+    if (!jobArgs.isValid)
+      throw new Error("Invalid jobArgs");
+    this._jobArgs = jobArgs;
+
+    if (hubArgs) {
+      if (!hubArgs.isValid)
+        throw new Error("Invalid hubArgs");
+      this._hubArgs = hubArgs;
+    }
+
+    Logger.initializeToConsole();
+    const { loggerConfigJSONFile } = jobArgs;
+    if (loggerConfigJSONFile && path.extname(loggerConfigJSONFile) === ".json" && fs.existsSync(loggerConfigJSONFile))
+      // eslint-disable-next-line @typescript-eslint/no-var-requires
+      Logger.configureLevels(require(loggerConfigJSONFile));
+    else
+      Logger.setLevelDefault(LogLevel.Info);
+  }
+
+  /**
+   * Generates a ConnectorRunner instance from a .json argument file
+   * @param file absolute path to a .json file that stores arguments
+   * @returns ConnectorRunner
+   * @throws Error when file does not exist
+   */
+  public static fromFile(file: string): ConnectorRunner {
+    if (!fs.existsSync(file))
+      throw new Error(`${file} does not exist`);
+    const json = JSON.parse(fs.readFileSync(file, "utf8"));
+    const runner = ConnectorRunner.fromJSON(json);
+    return runner;
+  }
+
+  /**
+   * Generates a ConnectorRunner instance from json body
+   * @param json
+   * @returns ConnectorRunner
+   * @throws Error when content does not include "jobArgs" as key
+   */
+  public static fromJSON(json: AllArgsProps): ConnectorRunner {
+    const supportedVersion = "0.0.1";
+    if (!json.version || json.version !== supportedVersion)
+      throw new Error(`Arg file has invalid version ${json.version}. Supported version is ${supportedVersion}.`);
+
+    // __PUBLISH_EXTRACT_START__ ConnectorRunner-constructor.example-code
+    if (!(json.jobArgs))
+      throw new Error("jobArgs is not defined");
+    const jobArgs = new JobArgs(json.jobArgs);
+
+    let hubArgs: HubArgs | undefined;
+    if (json.hubArgs)
+      hubArgs = new HubArgs(json.hubArgs);
+
+    const runner = new ConnectorRunner(jobArgs, hubArgs);
+    // __PUBLISH_EXTRACT_END__
+
+    return runner;
+  }
+
+  public get jobArgs(): JobArgs {
+    return this._jobArgs;
+  }
+
+  public get hubArgs(): HubArgs {
+    if (!this._hubArgs)
+      throw new Error(`ConnectorRunner.hubArgs is not defined for current iModel with type = ${this.jobArgs.dbType}.`);
+    return this._hubArgs;
+  }
+
+  public set issueReporter(reporter: ConnectorIssueReporter | undefined) {
+    this._issueReporter = reporter;
+  }
+
+  public get issueReporter(): ConnectorIssueReporter | undefined {
+    return this._issueReporter;
+  }
+
+  public get jobSubjectName(): string {
+    return this.connector.getJobSubjectName(this.jobArgs.source);
+  }
+
+  public get channelKey (): string {
+    return this.connector.getChannelKey();
+  }
+
+  public get usesSharedChannel (): boolean {
+    return this.channelKey===ChannelControl.sharedChannelName;
+  }
+
+  public get db(): IModelDb {
+    if (!this._db)
+      throw new Error("IModelDb has not been loaded.");
+    return this._db;
+  }
+
+  public get connector(): BaseConnector {
+    if (!this._connector)
+      throw new Error("Connector has not been loaded.");
+    return this._connector;
+  }
+
+  /**
+   * Safely executes a connector job
+   * This method does not throw any errors
+   * @returns BentleyStatus
+   */
+  public async run(connector: Path): Promise<BentleyStatus> {
+    let runStatus = BentleyStatus.SUCCESS;
+    try {
+      await this.runUnsafe(connector);
+    } catch (err) {
+      const msg = (err as any).message;
+      Logger.logError(LoggerCategories.Framework, msg);
+      Logger.logError(LoggerCategories.Framework, `Failed to execute connector module - ${connector}`);
+      this.connector.reportError(this.jobArgs.stagingDir, msg, "ConnectorRunner", "Run", LoggerCategories.Framework);
+      runStatus = BentleyStatus.ERROR;
+      await this.onFailure(err);
+    } finally {
+      await this.onFinish();
+    }
+    return runStatus;
+  }
+
+  private async runUnsafe(connector: Path) {
+    Logger.logInfo(LoggerCategories.Framework, "Connector job has started");
+
+    // load
+
+    Logger.logInfo(LoggerCategories.Framework, "Loading connector...");
+    await this.loadConnector(connector);
+
+    if (this.hubArgs) {
+      Logger.logInfo(LoggerCategories.Framework, "Initializing connector's auth client...");
+      await this.initAuthClient(this.hubArgs);
+    }
+    else {
+      Logger.logError(LoggerCategories.Framework, "Need HubArgs to initialize the connector's auth client!");
+    }
+
+    Logger.logInfo(LoggerCategories.Framework, "Loading issue reporter...");
+    this.loadIssueReporter();
+
+    Logger.logInfo(LoggerCategories.Framework, "Retrieving iModel...");
+    await this.loadDb();
+
+    Logger.logInfo(LoggerCategories.Framework, "Loading synchronizer...");
+    await this.loadSynchronizer();
+
+    Logger.logInfo(LoggerCategories.Framework, "Writing configuration and opening source data...");
+    const synchConfig = await this.doInRepositoryChannel(
+      async () => {
+        const config = this.insertSynchronizationConfigLink();
+        this.connector.connectorArgs = this.jobArgs.connectorArgs;
+        await this.connector.openSourceData(this.jobArgs.source);
+        // ADO# 720780 - have both a synchconfiglink and external source - create the relationship
+        this.connector.synchronizer.ensureRootSourceRelationshipExists (config, this.jobArgs.source);
+        await this.connector.onOpenIModel();
+        return config;
+      },
+      "Write configuration and open source data."
+    );
+
+    // ***
+    // *** NEEDS WORK - this API should be changed - The connector should return
+    // *** schema *strings* from both importDomainSchema and importDynamicSchema. The connector should not import them.
+    // *** (Or, these two connector methods should be combined into a single method that returns an array of strings.)
+    // *** Then ConnectorRunner should get the schema lock and import all schemas in one shot.
+    // ***
+    Logger.logInfo(LoggerCategories.Framework, "Importing domain schema...");
+    await this.doInRepositoryChannel(
+      async () => {
+        return this.connector.importDomainSchema(await this.getToken());
+      },
+      "Write domain schema."
+    );
+
+    Logger.logInfo(LoggerCategories.Framework, "Importing dynamic schema...");
+    await this.doInRepositoryChannel(
+      async () => {
+        return this.connector.importDynamicSchema(await this.getToken());
+      },
+      "Write dynamic schema."
+    );
+
+    Logger.logInfo(LoggerCategories.Framework, "Writing job subject and definitions...");
+    const jobSubject = await this.doInRepositoryChannel(
+      async () => {
+        const job = await this.updateJobSubject();
+        await this.connector.initializeJob();
+        await this.connector.importDefinitions();
+        return job;
+      },
+      "Write job subject and definitions."
+    );
+
+    if(this.jobArgs.shouldUnmapSource) {
+      Logger.logInfo(LoggerCategories.Framework, "Unmapping source data...");
+      await this.doInRepositoryChannel(
+        async () => {
+          await this.connector.unmapSource(this.jobSubjectName);
+          this.updateProjectExtent();
+        },
+        "Unmapping source data"
+      );
+      return;
+    }
+
+    Logger.logInfo(LoggerCategories.Framework, "Synchronizing...");
+    await this.doInConnectorChannel(jobSubject.id,
+      async () => {
+        await this.connector.updateExistingData();
+        this.updateDeletedElements();
+      },
+      "Synchronize."
+    );
+
+    Logger.logInfo(LoggerCategories.Framework, "Writing job finish time and extent...");
+    await this.doInRepositoryChannel(
+      async () => {
+        this.updateProjectExtent();
+        this.connector.synchronizer.updateRepositoryLinks();
+        this.updateSynchronizationConfigLink(synchConfig);
+      },
+      "Write synchronization finish time and extent."
+    );
+
+    Logger.logInfo(LoggerCategories.Framework, "Connector job complete!");
+  }
+
+  private async onFailure(err: any) {
+    try {
+      if (this._db && this._db.isBriefcaseDb()) {
+        this._db.abandonChanges();
+        await this.db.locks.releaseAllLocks();
+      }
+    } catch (err1) {
+      // don't allow a further exception to prevent onFailure from reporting and returning. We need to finish the abend sequence.
+      // eslint-disable-next-line no-console
+      console.error(err1);
+    } finally {
+      try {
+        this.recordError(err);
+      } catch (err2) {
+        // eslint-disable-next-line no-console
+        console.error(err2);
+      }
+    }
+  }
+
+  public recordError(err: any) {
+    const errorFile = this.jobArgs.errorFile;
+    const errorStr = JSON.stringify({
+      id: this._connector?.getConnectorName() ?? "",
+      message: "Failure",
+      description: err.message,
+      extendedData: err,
+    });
+    fs.writeFileSync(errorFile, errorStr);
+    Logger.logInfo(LoggerCategories.Framework, `Error recorded at ${errorFile}`);
+  }
+
+  private async onFinish() {
+    if (this._db) {
+      this._db.abandonChanges();
+
+      this.connector?.onClosingIModel?.();
+
+      this._db.close();
+    }
+
+    if (this.issueReporter) {
+      await this.issueReporter.publishReport();
+      await this.issueReporter.close();
+    }
+  }
+
+  private updateDeletedElements() {
+    if (this.connector.shouldDeleteElements())
+      this.connector.synchronizer.detectDeletedElements();
+  }
+
+  private updateProjectExtent() {
+    const res = this.db.computeProjectExtents({
+      reportExtentsWithOutliers: false,
+      reportOutliers: false,
+    });
+    this.db.updateProjectExtents(res.extents);
+  }
+  private async updateJobSubject(): Promise<Subject> {
+    const code = Subject.createCode(this.db, IModel.rootSubjectId, this.jobSubjectName);
+    const existingSubjectId = this.db.elements.queryElementIdByCode(code);
+
+    let subject: Subject;
+
+    if (existingSubjectId) {
+      subject = this.db.elements.getElement<Subject>(existingSubjectId);
+    } else {
+      /* eslint-disable @typescript-eslint/naming-convention */
+      const jsonProperties: any = {
+        Subject: {
+          Job: {
+            // Properties contain bridge instead of connector to keep backwards compatibility
+            Properties: {
+              BridgeVersion: this.connector.getApplicationVersion(),
+              BridgeType: "JSConnector",
+            },
+            Bridge: this.connector.getConnectorName(),
+          },
+        },
+      };
+      /* eslint-disable @typescript-eslint/naming-convention */
+
+      const root = this.db.elements.getRootSubject();
+      const subjectProps: SubjectProps = {
+        classFullName: Subject.classFullName,
+        model: root.model,
+        code,
+        jsonProperties,
+        parent: new SubjectOwnsSubjects(root.id),
+      };
+
+      const newSubjectId = this.db.elements.insertElement(subjectProps);
+
+      if (!this.usesSharedChannel)
+        this.db.channels.makeChannelRoot({elementId: newSubjectId, channelKey: this.channelKey});
+
+      subject = this.db.elements.getElement<Subject>(newSubjectId);
+      // await this.db.locks.releaseAllLocks();
+    }
+
+    this.connector.jobSubject = subject;
+    this.connector.synchronizer.jobSubjectId = subject.id;
+    return subject;
+  }
+
+  private async loadConnector(connector: Path) {
+    // TODO: Using `require` in a library isn't ergonomic. See
+    // https://github.com/iTwin/connector-framework/issues/40.
+    // eslint-disable-next-line @typescript-eslint/no-var-requires
+    this._connector = await require(connector).default.create();
+  }
+
+  private insertSynchronizationConfigLink() {
+    let synchConfigData = {
+      classFullName: SynchronizationConfigLink.classFullName,
+      model: IModel.repositoryModelId,
+      code: LinkElement.createCode(this.db, IModel.repositoryModelId, "SynchConfig"),
+    };
+    if (this.jobArgs.synchConfigFile) {
+      synchConfigData = require(this.jobArgs.synchConfigFile);
+    }
+    const prevSynchConfigId = this.db.elements.queryElementIdByCode(
+      LinkElement.createCode(this.db, IModel.repositoryModelId, "SynchConfig")
+    );
+    let idToReturn: string;
+    if (prevSynchConfigId === undefined) {
+      idToReturn = this.db.elements.insertElement(synchConfigData);
+    } else {
+      this.updateSynchronizationConfigLink(prevSynchConfigId);
+      idToReturn = prevSynchConfigId;
+    }
+    return idToReturn;
+  }
+  private updateSynchronizationConfigLink(synchConfigId: string) {
+    const synchConfigData = {
+      id: synchConfigId,
+      classFullName: SynchronizationConfigLink.classFullName,
+      model: IModel.repositoryModelId,
+      code: LinkElement.createCode(this.db, IModel.repositoryModelId, "SynchConfig"),
+      lastSuccessfulRun: Date.now().toString(),
+    };
+    this.db.elements.updateElement(synchConfigData);
+  }
+
+  private loadIssueReporter() {
+    if (this.issueReporter) {
+      this.connector.issueReporter = this.issueReporter;
+      return;
+    }
+
+    if (!this.jobArgs.activityId)
+      this.jobArgs.activityId = Guid.createValue();
+
+    let contextId;
+    let iModelId;
+    if (this.jobArgs.dbType === "briefcase") {
+      contextId = this.hubArgs.projectGuid;
+      iModelId = this.hubArgs.iModelGuid;
+    } else {
+      contextId = "";
+      iModelId = "";
+    }
+
+    this.issueReporter = new SqliteIssueReporter(contextId, iModelId, this.jobArgs.activityId, this.jobArgs.source, this.jobArgs.issuesDbDir);
+    this.connector.issueReporter = this.issueReporter;
+  }
+
+  private needsToken() : boolean {
+    const kind = this._jobArgs.dbType;
+    return ((kind === "snapshot" || kind === "standalone") ? false : true);
+  }
+
+  private async getToken() {
+      if (this._connector === undefined)
+      throw ("Error: unable to get access token - connector is undefined.");
+
+    if (this.needsToken())
+      return this._connector?.getAccessToken();
+    else
+      return "notoken";
+  }
+
+  private async initAuthClient(hubArgs:HubArgs) : Promise<string> {
+    if (!this._connector || !this.needsToken())
+      return "notoken";
+
+    if (hubArgs.doInteractiveSignIn)
+      this._connector?.initializeInteractiveClient(hubArgs.clientConfig!);
+    else if (hubArgs.tokenCallbackUrl)
+      this._connector?.initializeCallbackUrlClient(hubArgs.tokenCallbackUrl!);
+    else if (hubArgs.tokenCallback)
+      this._connector?.initializeCallbackClient(hubArgs.tokenCallback);
+    else {
+      throw new Error("Define hubArgs.clientConfig, HubArgs.acccessTokenCallbackUrl or HubArgs.accessTokenCallback to initialize the connector's auth client!");
+    }
+
+    return this._connector?.getAccessToken();
+  }
+
+  private async loadDb() {
+    if (this.jobArgs.dbType === "briefcase") {
+      await this.loadBriefcaseDb();
+    } else if (this.jobArgs.dbType === "standalone") {
+      await this.loadStandaloneDb();
+    } else if (this.jobArgs.dbType === "snapshot") {
+      await this.loadSnapshotDb();
+    } else {
+      throw new Error("Invalid JobArgs.dbType");
+    }
+    this.db.channels.addAllowedChannel(this.channelKey);
+  }
+
+  private async loadSnapshotDb() {
+    const cname = this.connector.getConnectorName();
+    const fname = `${cname}.bim`;
+    const fpath = path.join(this.jobArgs.stagingDir, fname);
+    if (fs.existsSync(fpath))
+      fs.unlinkSync(fpath);
+    this._db = SnapshotDb.createEmpty(fpath, { rootSubject: { name: cname } });
+  }
+
+  private async loadStandaloneDb() {
+    const cname = this.connector.getConnectorName();
+    const fname = `${cname}.bim`;
+    const fpath = path.join(this.jobArgs.stagingDir, fname);
+    if (fs.existsSync(fpath))
+      this._db = StandaloneDb.openFile(fpath);
+    else
+      this._db = StandaloneDb.createEmpty(fpath, { rootSubject: { name: cname } });
+  }
+
+  private async loadBriefcaseDb() {
+
+    let bcFile: string | undefined;
+    if (this.hubArgs.briefcaseFile) {
+      Logger.logInfo(LoggerCategories.Framework, `Use briefcase file passed with HubArgs: ${this.hubArgs.briefcaseFile}.`);
+      bcFile = this.hubArgs.briefcaseFile;
+    } else {
+      const briefcases = BriefcaseManager.getCachedBriefcases(this.hubArgs.iModelGuid);
+      let cbcCount = 0;
+      if (briefcases !== undefined)
+        cbcCount = briefcases.length;
+      Logger.logInfo(LoggerCategories.Framework, `Looking for iModel GUID ${this.hubArgs.iModelGuid} among ${cbcCount} cached briefcases.`);
+      for (const bc of briefcases) {
+        Logger.logInfo(LoggerCategories.Framework, `Current cached briefcase has iModel GUID ${bc.iModelId}.`);
+        assert(bc.iModelId === this.hubArgs.iModelGuid);
+        if (this.hubArgs.briefcaseId && bc.briefcaseId !== this.hubArgs.briefcaseId)
+          continue;
+        bcFile = bc.fileName;
+        Logger.logInfo(LoggerCategories.Framework, `Briefcase found in cache - using file name ${bcFile}.`);
+        break;
+      }
+    }
+
+    let openProps: OpenBriefcaseProps;
+    if (bcFile) {
+      openProps = { fileName: bcFile };
+    } else {
+      const reqArg: RequestNewBriefcaseArg = { iTwinId: this.hubArgs.projectGuid, iModelId: this.hubArgs.iModelGuid };
+      Logger.logInfo(LoggerCategories.Framework, `Briefcase not found in cache - requesting new briefcase from project (iTwin) ${reqArg.iTwinId} with iModel id ${reqArg.iModelId}.`);
+      if (this.hubArgs.briefcaseId)
+        reqArg.briefcaseId = this.hubArgs.briefcaseId;
+
+      const bcProps: LocalBriefcaseProps = await BriefcaseManager.downloadBriefcase(reqArg);
+
+      if (bcProps !== undefined)
+        Logger.logInfo(LoggerCategories.Framework, `A new briefcase with id = ${bcProps.briefcaseId} and name = ${bcProps.fileName} was successfully downloaded.`);
+
+      if (this.jobArgs.updateDbProfile || this.jobArgs.updateDomainSchemas) {
+        await this.doWithRetries(async () => BriefcaseDb.upgradeSchemas(bcProps), BeforeRetry.Nothing);
+      }
+
+      openProps = { fileName: bcProps.fileName };
+    }
+
+    Logger.logInfo(LoggerCategories.Framework, `Attempting to open the briefcase db...`);
+    this._db = await BriefcaseDb.open(openProps);
+
+    if (this._db !== undefined)
+      Logger.logInfo(LoggerCategories.Framework, `Successfully opened the briefcase db.`);
+    else
+      throw new Error(`Failed to open briefcase with file name ${openProps.fileName}`);
+    // (this._db as BriefcaseDb).concurrencyControl.startBulkMode(); // not sure what/if anything is the new "startBulkMode"
+  }
+
+  private async loadSynchronizer() {
+    const ddp = this.connector.getDeletionDetectionParams();
+    const synchronizer = new Synchronizer(this.db, ddp.fileBased , await this.getToken(), ddp.scopeToPartition, this.connector.getChannelKey());
+    this.connector.synchronizer = synchronizer;
+  }
+
+  private async persistChanges(changeDesc: string) {
+    const { revisionHeader } = this.jobArgs;
+    const comment = `${revisionHeader} - ${changeDesc}`;
+    const isStandalone = this.jobArgs.dbType === "standalone";
+    if (!isStandalone && this.db.isBriefcaseDb()) {
+      this._db = this.db;
+      await this.db.pullChanges();
+      this.db.saveChanges(comment);
+      await this.db.pushChanges({ description: comment });
+      await this.db.locks.releaseAllLocks(); // in case there were no changes
+    } else {
+      this.db.saveChanges(comment);
+    }
+  }
+
+  private async acquireLocks(arg: { shared?: Id64Arg, exclusive?: Id64Arg }): Promise<void> {
+    const isStandalone = this.jobArgs.dbType === "standalone";
+    if (isStandalone || !this.db.isBriefcaseDb())
+      return;
+
+    return this.doWithRetries(async () => this.db.locks.acquireLocks(arg), BeforeRetry.PullMergePush);
+  }
+
+  private shouldRetryAfterError(err: unknown): boolean {
+    if (!(err instanceof BentleyError))
+      return false;
+    return err.errorNumber === IModelHubStatus.LockOwnedByAnotherBriefcase;
+  }
+
+  private async doWithRetries(task: () => Promise<void>, beforeRetry: BeforeRetry): Promise<void> {
+    let count = 0;
+    do {
+      try {
+        await task();
+        return;
+      } catch (err) {
+        if (!this.shouldRetryAfterError(err))
+          throw err;
+        if (++count > this.hubArgs.maxLockRetries)
+          throw err;
+        const sleepms = Math.random() * this.hubArgs.maxLockRetryWaitSeconds * 1000;
+        await new Promise((resolve) => setTimeout(resolve, sleepms));
+
+        if (beforeRetry === BeforeRetry.PullMergePush) {
+          assert(this.db.isBriefcaseDb());
+          await this.db.pullChanges(); // do not catch!
+          await this.db.pushChanges({ description: "" }); // "
+        }
+      }
+    } while (true);
+  }
+
+  private async doInRepositoryChannel<R>(task: () => Promise<R>, message: string): Promise<R> {
+    await this.acquireLocks({ exclusive: IModel.rootSubjectId });
+    const result = await task();
+    await this.persistChanges(message);
+    return result;
+  }
+
+  private async doInConnectorChannel<R>(jobSubject: Id64String, task: () => Promise<R>, message: string): Promise<R> {
+    await this.acquireLocks({ exclusive: jobSubject });  // automatically acquires shared lock on root subject (the parent/model)
+    const result = await task();
+    await this.persistChanges(message);
+    return result;
+  }
+}