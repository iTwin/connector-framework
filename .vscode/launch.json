--- conflicted
+++ resolved
@@ -5,10 +5,6 @@
     "version": "0.2.0",
     "configurations": [
 
-<<<<<<< HEAD
-
-=======
->>>>>>> 72b90a75
         {
             "name": "iTwinConnectorFwk Tests (standalone)",
             "cwd": "${workspaceFolder}",
@@ -29,9 +25,11 @@
           "runtimeArgs": [
             "run",
             "test:integration"
-<<<<<<< HEAD
+            ],
+          "outFiles": [
+            "${workspaceFolder}/{core,clients}/*/lib/**/*.js"
           ]
-      },
+      },     
       {
         "name": "pretest",
         "cwd": "${workspaceFolder}",
@@ -41,14 +39,5 @@
         "runtimeArgs": [
           "run",
           "pretest"
-        ],
-    },      
-=======
-          ],
-          "outFiles": [
-            "${workspaceFolder}/{core,clients}/*/lib/**/*.js"
-          ]
-      },        
->>>>>>> 72b90a75
     ]
 }