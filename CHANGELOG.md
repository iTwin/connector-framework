--- conflicted
+++ resolved
@@ -1,10 +1,6 @@
 # Change Log - @itwin/connector-framework
 
-<<<<<<< HEAD
-## 2.1.2
-=======
 ## 2.2.0-dev.1
->>>>>>> 02622b95
 
 - move access token handling to synchronizer
 - check expiration before returning a cached token
