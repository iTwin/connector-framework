trigger:
  branches:
    include:
      - main
      - releases/*
  paths:
    exclude:
      - README.md
      - LICENSE
      - .vscode/*

pr:
  drafts: false
  branches:
    include:
      - main
      - release/*
  paths:
    exclude:
      - README.md
      - LICENSE

resources:
  repositories:
    - repository: build-pipeline-scripts
      type: git
      ref: master
      name: iModelTechnologies/imodeljs-build-pipeline-scripts

stages:
- stage: Build
  displayName: Build
  jobs:
    - job: Build
      strategy:
        matrix:
          linux:
            imageName: 'ubuntu-latest'
          # mac:
            # imageName: 'macos-latest'
          windows:
            imageName: 'windows-latest'

      pool:
        vmImage: '$(imageName)'

      steps:

      - checkout: self
        persistCredentials: true
        clean: true

      - task: NodeTool@0
        inputs:
          versionSpec: '14.18.1'
        displayName: 'Install Node.js'

<<<<<<< HEAD
      #- script: |
      #    npm install npm@latest -g
      #  displayName: 'install latest npm'
=======
      - script: |
          npm install npm@8.1.0 -f
        displayName: 'install latest npm'
>>>>>>> 74df8d52

      - script: |
          npm ci
        displayName: 'npm ci'

      - script: |
           npm run build
        displayName: 'npm run build'

      - script: |
          npm run test:standalone
        displayName: 'npm run test:standalone'
        condition: and(succeeded(), eq(variables['Agent.OS'], 'Windows_NT'))

      - script: |
          npm run test:integration
        displayName: 'npm run test:integration'
        env:
          imjs_buddi_resolve_url_using_region: $(env)
          test_project_id: $(test_project_id)
          test_user_name: $(test_user_name)
          test_user_password: $(test_user_password)
          test_client_id: $(test_client_id)
          test_redirect_uri: $(test_redirect_uri)
          test_scopes: $(test_scopes)
        condition: and(succeeded(), eq(variables['Agent.OS'], 'Windows_NT'))

      - bash: |
          checkVersion() {
            localVer=$1
            name=$2

            remoteVer=$(npm view $name version)
            if [ -z "$remoteVer" ]; then
              remoteVer=0.0.0
            fi

            olderVer=$(printf '%s\n' "$localVer" "$remoteVer" | sort -V | head -n1)
            if [ "$localVer" != "$remoteVer" ] && [ "$remoteVer" = "$olderVer" ]; then
              echo true
            else
              echo false
            fi
          }

          version=$(node -p "require('./package.json').version")
          name=$(node -p "require('./package.json').name")
          update=$(checkVersion $version $name)

          if [ "$update" = "true" ] ; then
            echo "package publishing conditions are met."
            shouldPublish=true
          else
            echo "package publishing conditions not met."
            shouldPublish=false
          fi

          echo "##vso[task.setvariable variable=shouldPublish;isOutput=true]$shouldPublish"
          echo "##vso[task.setvariable variable=version;isOutput=true]$version"
          echo "##vso[task.setvariable variable=name;isOutput=true]$name"

        displayName: 'Store Build Info'
        name: info
        condition: and(succeeded(), eq(variables.attempt_publish, true), eq(variables['Build.SourceBranch'], 'refs/heads/main'), eq(variables['Agent.OS'], 'Linux'))

      - bash: |
          echo "shouldPublish: $(info.shouldPublish)"
          echo $(System.DefaultWorkingDirectory)
          pwd
          ls
        displayName: 'Show Build Info'
        condition: and(succeeded(), eq(variables['info.shouldPublish'], 'true'))

      - script: |
          npm pack
        displayName: 'npm pack @itwin/connector-framework'
        condition: and(succeeded(), eq(variables['info.shouldPublish'], 'true'))

      - task: CopyFiles@2
        inputs:
          sourceFolder: $(System.DefaultWorkingDirectory)
          contents: '*.tgz'
          targetFolder: $(Build.ArtifactStagingDirectory)/connector-framework
        displayName: 'Copy @itwin/connector-framework'
        condition: and(succeeded(), eq(variables['info.shouldPublish'], 'true'))

      - task: PublishBuildArtifacts@1
        inputs:
          PathtoPublish: '$(Build.ArtifactStagingDirectory)/connector-framework'
          artifactName: connector-framework
        displayName: 'Publish Connector Framework Artifact'
        condition: and(succeeded(), eq(variables['info.shouldPublish'], 'true'))

- stage: Publish
  displayName: Publish
  condition: and(succeeded(), eq(dependencies.Build.outputs['Build.linux.info.shouldPublish'], 'true'))
  dependsOn: Build
  jobs:
    - template: templates/npmjs-publish-deployment.yaml@build-pipeline-scripts
      parameters:
        path: '*.tgz'
        artifactName: connector-framework
        releaseTag: 'beta'
<|MERGE_RESOLUTION|>--- conflicted
+++ resolved
@@ -55,15 +55,9 @@
           versionSpec: '14.18.1'
         displayName: 'Install Node.js'
 
-<<<<<<< HEAD
-      #- script: |
-      #    npm install npm@latest -g
-      #  displayName: 'install latest npm'
-=======
       - script: |
           npm install npm@8.1.0 -f
         displayName: 'install latest npm'
->>>>>>> 74df8d52
 
       - script: |
           npm ci
